# Translation of git-cola to Deutsch.
# Copyright (C) 2007, 2013 Shawn Pearce, et al.
# This file is distributed under the same license as the git-cola package.
#
# Christian Stimming <stimming@tuhh.de>, 2007
# Sven Claussner <sclaussner@src.gnome.org>, 2013
#
msgid ""
msgstr ""
"Project-Id-Version: git-cola VERSION\n"
"Report-Msgid-Bugs-To: \n"
"POT-Creation-Date: 2018-04-14 07:38+0200\n"
"PO-Revision-Date: 2019-03-07 07:18+0100\n"
"Last-Translator: Kai Krakow <kai@kaishome.de>\n"
"Language-Team: German\n"
"Language: de\n"
"MIME-Version: 1.0\n"
"Content-Type: text/plain; charset=UTF-8\n"
"Content-Transfer-Encoding: 8bit\n"
"X-Generator: Poedit 2.0.6\n"
"Plural-Forms: nplurals=2; plural=(n != 1);\n"
"X-Poedit-SourceCharset: UTF-8\n"
"X-Poedit-KeywordsList: N_\n"
"X-Poedit-Basepath: ../cola\n"
"X-Poedit-SearchPath-0: .\n"

msgid ""
"\n"
"            <p>\n"
"                Drag and drop or use the <strong>Add</strong> button to add\n"
"                patches to the list\n"
"            </p>\n"
"            "
msgstr ""
"\n"
"            <p>\n"
"                Ziehen und ablegen oder nutzen Sie den <strong>Hinzufügen</strong>-Knopf,\n"
"                um Patches zur Liste hinzuzufügen\n"
"            </p>\n"
"            "

#, python-format
msgid ""
"\n"
"        <br>\n"
"            Git Cola has been translated into different languages thanks\n"
"            to the help of the individuals listed below.\n"
"\n"
"        <br>\n"
"        <p>\n"
"            Translation is approximate.  If you find a mistake,\n"
"            please let us know by opening an issue on Github:\n"
"        </p>\n"
"\n"
"        <p>\n"
"            %(bug_link)s\n"
"        </p>\n"
"\n"
"        <br>\n"
"        <p>\n"
"            We invite you to participate in translation by adding or updating\n"
"            a translation and opening a pull request.\n"
"        </p>\n"
"\n"
"        <br>\n"
"\n"
"    "
msgstr ""
"\n"
"        <br>\n"
"            Git Cola wurde Dank der Hilfe unten aufgeführter Leute in\n"
"            verschiedene Sprachen übersetzt.\n"
"\n"
"        <br>\n"
"        <p>\n"
"            Übersetzungen sind nur eine Annäherung.  Falls Sie einen\n"
"            Fehler finden, lassen Sie es uns wissen, indem Sie auf\n"
"            Github einen Fehlerbericht eröffnen:\n"
"        </p>\n"
"\n"
"        <p>\n"
"            %(bug_link)s\n"
"        </p>\n"
"\n"
"        <br>\n"
"        <p>\n"
"            Wir laden Sie ein, an einer Übersetzung teilzuhaben, indem\n"
"            Sie Übersetzungen aktualisieren oder hinzufügen und einen\n"
"            Pull-Request öffnen.\n"
"        </p>\n"
"\n"
"        <br>\n"
"\n"
"    "

#, python-format
msgid ""
"\n"
"        <br>\n"
"            Git Cola version %(cola_version)s %(build_version)s\n"
"        <ul>\n"
"            <li> %(platform_version)s\n"
"            <li> Python (%(python_path)s) %(python_version)s\n"
"            <li> Git %(git_version)s\n"
"            <li> Qt %(qt_version)s\n"
"            <li> QtPy %(qtpy_version)s\n"
"            <li> %(pyqt_api_name)s %(pyqt_api_version)s\n"
"        </ul>\n"
"    "
msgstr ""
"\n"
"        <br>\n"
"            Git Cola Version %(cola_version)s %(build_version)s\n"
"        <ul>\n"
"            <li> %(platform_version)s\n"
"            <li> Python (%(python_path)s) %(python_version)s\n"
"            <li> Git %(git_version)s\n"
"            <li> Qt %(qt_version)s\n"
"            <li> QtPy %(qtpy_version)s\n"
"            <li> %(pyqt_api_name)s %(pyqt_api_version)s\n"
"        </ul>\n"
"    "

#, python-format
msgid ""
"\n"
"        <br>\n"
"        Please use %(bug_link)s to report issues.\n"
"        <br>\n"
"    "
msgstr ""
"\n"
"        <br>\n"
"        Bitte verwenden Sie %(bug_link)s, um Fehler zu melden.\n"
"        <br>\n"
"    "

#, python-format
msgid ""
"\n"
"        Format String Variables\n"
"        -----------------------\n"
"          %(path)s  =  relative file path\n"
"       %(abspath)s  =  absolute file path\n"
"       %(dirname)s  =  relative directory path\n"
"    %(absdirname)s  =  absolute directory path\n"
"      %(filename)s  =  file basename\n"
"      %(basename)s  =  file basename without extension\n"
"           %(ext)s  =  file extension\n"
msgstr ""
"\n"
"        Format-String-Variablen\n"
"        -----------------------\n"
"          %(path)s  =  relativer Dateipfad\n"
"       %(abspath)s  =  absoluter Dateipfad\n"
"       %(dirname)s  =  relativer Verzeichnispfad\n"
"    %(absdirname)s  =  absoluter Verzeichnispfad\n"
"      %(filename)s  =  Dateiname\n"
"      %(basename)s  =  Dateiname ohne Erweiterung\n"
"           %(ext)s  =  Erweiterung\n"

msgid ""
"\n"
"Commands\n"
"--------\n"
"pick = use commit\n"
"reword = use commit, but edit the commit message\n"
"edit = use commit, but stop for amending\n"
"squash = use commit, but meld into previous commit\n"
"fixup = like \"squash\", but discard this commit's log message\n"
"exec = run command (the rest of the line) using shell\n"
"\n"
"These lines can be re-ordered; they are executed from top to bottom.\n"
"\n"
"If you disable a line here THAT COMMIT WILL BE LOST.\n"
"\n"
"However, if you disable everything, the rebase will be aborted.\n"
"\n"
"Keyboard Shortcuts\n"
"------------------\n"
"? = show help\n"
"j = move down\n"
"k = move up\n"
"J = shift row down\n"
"K = shift row up\n"
"\n"
"1, p = pick\n"
"2, r = reword\n"
"3, e = edit\n"
"4, f = fixup\n"
"5, s = squash\n"
"spacebar = toggle enabled\n"
"\n"
"ctrl+enter = accept changes and rebase\n"
"ctrl+q     = cancel and abort the rebase\n"
"ctrl+d     = launch difftool\n"
msgstr ""
"\n"
"Befehle\n"
"-------\n"
"pick = Commit verwenden\n"
"reword = Commit verwenden, aber Commit-Beschreibung bearbeiten\n"
"edit = Commit verwenden, aber zum Nachbessern anhalten\n"
"squash = Commit verwenden, aber mit vorhergehendem Commit verschmelzen\n"
"fixup = wie \"squash\", aber diese Commit-Beschreibung verwerfen\n"
"exec = Befehl ausführen (Rest der Zeile) unter Verwendung der Befehlszeile\n"
"\n"
"Diese Zeilen können neu angeordnet werden; die Ausführung läuft von oben nach unten.\n"
"\n"
"Wenn Sie eine Zeile deaktivieren, GEHT DER COMMIT VERLOREN.\n"
"\n"
"Wenn Sie jedoch alles deaktivieren, wird der Rebase abgebrochen.\n"
"\n"
"Tastaturkürzel\n"
"--------------\n"
"? = Hilfe anzeigen\n"
"j = nach unten gehen\n"
"k = nach oben gehen\n"
"J = Zeile hoch schieben\n"
"K = Zeile runter schieben\n"
"\n"
"1, p = pick (auswählen/verwenden)\n"
"2, r = reword (umformulieren)\n"
"3, e = edit (bearbeiten)\n"
"4, f = fixup (nachbessern)\n"
"5, s = squash (verschmelzen)\n"
"spacebar = Aktivierung umschalten\n"
"\n"
"Strg+Eingabe = Akzeptieren und Rebase starten\n"
"Strg+q       = Verwerfen und Rebase abbrechen\n"
"Strg+d       = Diff-Betrachter starten\n"

msgid ""
"\n"
"Keyboard Shortcuts\n"
"------------------\n"
"J, Down     = Move Down\n"
"K, Up       = Move Up\n"
"Enter       = Edit Selected Files\n"
"Spacebar    = Open File Using Default Application\n"
"Ctrl + L    = Focus Text Entry Field\n"
"?           = Show Help\n"
"\n"
"The up and down arrows change focus between the text entry field\n"
"and the results.\n"
msgstr ""
"\n"
"Tastaturkürzel\n"
"--------------\n"
"J, Runter   = Nach unten\n"
"K, Hoch     = Nach oben\n"
"Eingabe     = Ausgewählte Dateien bearbeiten\n"
"Leertaste   = Datei mit Standardanwendung öffnen\n"
"Strg + L    = Texteingabefeld fokussieren\n"
"?           = Hilfe anzeigen\n"
"\n"
"Die Pfeile hoch und runter ändern den Fokus zwischen dem\n"
"Texteingabefeld und den Ergebnissen.\n"

msgid " - DAG"
msgstr " - Verlauf"

msgid " commits ago"
msgstr " Versionen davor"

#, python-format
msgid "\"%(branch)s\" has been deleted from \"%(remote)s\"."
msgstr "\"%(branch)s\" wurde von \"%(remote)s\" gelöscht."

#, python-format
msgid "\"%(command)s\" returned exit status \"%(status)d\""
msgstr "\"%(command)s\" wurde beendet mit Status \"%(status)d\""

#, python-format
msgid "\"%(command)s\" returned exit status %(status)d"
msgstr "\"%(command)s\" wurde mit Code %(status)d beendet"

#, python-format
msgid "\"%s\" already exists"
msgstr "\"%s\" existiert bereits"

#, python-format
msgid "\"%s\" already exists, cola will create a new directory"
msgstr "\"%s\" existiert bereits, cola wird ein neues Verzeichnis anlegen"

#, python-format
msgid "\"%s\" requires a selected file."
msgstr "\"%s\" erwartet, dass eine Datei ausgewählt wird."

msgid "#"
msgstr "#"

#, python-format
msgid "%(project)s: %(branch)s - Browse"
msgstr "%(project)s: %(branch)s - Durchsuchen"

#, python-format
msgid "%(project)s: %(ref)s - DAG"
msgstr "%(project)s: %(ref)s - DAG"

#, python-format
msgid "%d days ago"
msgstr "vor %d Tagen"

#, python-format
msgid "%d hours ago"
msgstr "vor %d Stunden"

#, python-format
msgid "%d minutes ago"
msgstr "vor %d Minuten"

#, python-format
msgid "%d patch(es) applied."
msgstr "%d Patch(es) angewendet."

#, python-format
msgid "%d skipped"
msgstr "%d übersprungen"

#, python-format
msgid ""
"%s appears to contain merge conflicts.\n"
"\n"
"You should probably skip this file.\n"
"Stage it anyways?"
msgstr ""
"%s scheint Merge-Konflikte zu enthalten.\n"
"\n"
"Sie sollten diese Datei ggf. überspringen.\n"
"Trotzdem vormerken?"

#, python-format
msgid "%s is not a Git repository."
msgstr "%s ist kein Git-Repository."

#, python-format
msgid "%s will be removed from your bookmarks."
msgstr "%s wird von den Favoriten entfernt."

#, python-format
msgid "%s will be removed from your recent repositories."
msgstr "%s wird von den kürzlich verwendeten Repositories entfernt."

#, python-format
msgid "%s: No such file or directory."
msgstr "%s: Datei oder Verzeichnis nicht gefunden."

msgid "&Edit"
msgstr "Bearbeiten"

msgid "&File"
msgstr "&Datei"

msgid "(Amending)"
msgstr "(Nachbesserung)"

msgid "*** Branch Point ***"
msgstr "*** Branch-Punkt ***"

msgid "*** Sandbox ***"
msgstr "*** Arbeitsbereich ***"

msgid "100%"
msgstr "100%"

msgid "200%"
msgstr "200%"

msgid "25%"
msgstr "25%"

msgid "400%"
msgstr "400%"

msgid "50%"
msgstr "50%"

msgid "800%"
msgstr "800%"

msgid "<path> ..."
msgstr "<Pfad> ..."

msgid ""
"A commit template has not been configured.\n"
"Use \"git config\" to define \"commit.template\"\n"
"so that it points to a commit template."
msgstr ""
"Eine Commit-Vorlage wurde noch nicht konfiguriert.\n"
"Verwenden Sie \"git config\" um \"commit.template\" so zu definieren,\n"
"dass es auf eine Commit-Vorlage zeigt."

#, python-format
msgid "A hook must be provided at \"%s\""
msgstr "Ein Hook muss bereitgestellt sein für \"%s\""

#, python-format
msgid "A stash named \"%s\" already exists"
msgstr "Eine Ablage mit dem Namen \"%s\" existiert bereits"

msgid "Abort"
msgstr "Abbrechen"

msgid "Abort Action"
msgstr "Befehl abbrechen"

msgid "Abort Merge"
msgstr "Zusammenführung abbrechen"

msgid "Abort Merge..."
msgstr "Zusammenführung abbrechen..."

msgid "Abort the action?"
msgstr "Möchten Sie den Befehl abbrechen?"

msgid ""
"Aborting the current merge will cause *ALL* uncommitted changes to be lost.\n"
"Recovering uncommitted changes is not possible."
msgstr ""
"Abbrechen der gegenwärtigen Zusammenführung bedeutet den Verlust *ALLER* nicht vorgemerkten Änderungen.\n"
"Eine Wiederherstellung nicht vorgemerkter Änderungen ist nicht möglich."

msgid "Aborting the current merge?"
msgstr "Möchten Sie die Zusammenführung abbrechen?"

msgid "About"
msgstr "Über git-cola"

msgid "About git-cola"
msgstr "Über git-cola"

msgid "Accept"
msgstr "Akzeptieren"

msgid ""
"Accept changes and rebase\n"
"Shortcut: Ctrl+Enter"
msgstr ""
"Änderungen akzeptieren und Rebase starten\n"
"Tastenkürzel: Strg+Enter"

msgid "Action Name"
msgstr "Befehlsname"

msgid "Actions"
msgstr "Befehle"

msgid "Actions..."
msgstr "Befehle..."

msgid "Add"
msgstr "Hinzufügen"

msgid "Add Favorite"
msgstr "Favorit hinzufügen"

msgid "Add Remote"
msgstr "Hinzufügen"

msgid "Add Separator"
msgstr "Trenner hinzufügen"

msgid "Add Toolbar"
msgstr "Werkzeugleiste hinzufügen"

msgid ""
"Add and remove remote repositories using the \n"
"Add(+) and Delete(-) buttons on the left-hand side.\n"
"\n"
"Remotes can be renamed by selecting one from the list\n"
"and pressing \"enter\", or by double-clicking."
msgstr ""
"Verwenden Sie die Knöpfe Hinzufügen(+) und Löschen(-) auf der linken\n"
"Seite, um externe Repositories zur Liste hinzuzufügen oder zu löschen.\n"
"\n"
"Externe Referenzen können umbenannt werden, indem Sie sie auswählen\n"
"und \"Eingabe\" drücken, oder darauf doppelt klicken."

msgid "Add new remote git repository"
msgstr "Externes Git-Repository hinzufügen"

msgid "Add patches (+)"
msgstr "Patches hinzufügen (+)"

msgid "Add remote"
msgstr "Externe Referenz hinzufügen"

msgid "Add to .gitignore"
msgstr "Zu .gitignore hinzufügen"

msgid "Add to Git Annex"
msgstr "Zu Git Annex hinzufügen"

msgid "Add to Git LFS"
msgstr "Zu Git LFS hinzufügen"

msgid "Additions"
msgstr "Hinzufügungen"

msgid "Advanced"
msgstr "Erweitert"

msgid "Age"
msgstr "Alter"

msgid "All Repositories"
msgstr "Alle Repositories"

#, python-format
msgid ""
"All submodules will be updated using\n"
"\"%s\""
msgstr ""

msgid "Allow non-fast-forward updates.  Using \"force\" can cause the remote repository to lose commits; use it with care"
msgstr "Aktualisierungen ohne schnelles Vorspulen erlauben.  Die Nutzung von \"force\" kann dazu führen, dass im externen Repository Commits verloren gehen; seien Sie vorsichtig"

msgid "Always create a merge commit when enabled, even when the merge is a fast-forward update"
msgstr "Immer einen Merge-Commit erzeugen, selbst wenn schnelles Vorspulen möglich ist"

msgid "Amend"
msgstr "Ergänzen"

msgid "Amend Commit"
msgstr "Letzten Commit nachbessern"

msgid "Amend Last Commit"
msgstr "Letzten Commit nachbessern"

msgid "Amend the published commit?"
msgstr "Möchten Sie die veröffentlichten Commit nachbessern?"

msgid "Amending"
msgstr "Am Nachbessern"

msgid ""
"An action is still running.\n"
"Terminating it could result in data loss."
msgstr ""
"Zurzeit wird noch ein Befehl ausgeführt.\n"
"Wenn Sie ihn abbrechen, könnten Daten verloren gehen."

msgid ""
"An unsigned, lightweight tag will be created instead.\n"
"Create an unsigned tag?"
msgstr ""
"Stattdessen wird ein einfacher, unsignierter Tag erstellt.\n"
"Unsignierten Tag erstellen?"

msgid "Appearance"
msgstr ""

msgid "Appearance settings require an application restart"
msgstr ""

msgid "Apply"
msgstr "Anwenden"

msgid "Apply Patches"
msgstr "Patches anwenden"

msgid "Apply Patches..."
msgstr "Patches anwenden..."

msgid "Apply and drop the selected stash (git stash pop)"
msgstr "Die ausgewählte Ablage in den Arbeitsbereich zurück übernehmen"

msgid "Apply the selected stash"
msgstr "Die ausgewählte Ablage in den Arbeitsbereich zurück übernehmen"

msgid "Arguments"
msgstr "Argumente"

msgid "Attach"
msgstr "Anhängen"

msgid "Author"
msgstr "Autor"

msgid "Authors"
msgstr "Autoren"

msgid "Auto"
msgstr ""

msgid "Auto-Wrap Lines"
msgstr "Zeilen automatisch umbrechen"

msgid "Basic Regexp"
msgstr "Einfacher regulärer Ausdruck"

msgid "Blame Viewer"
msgstr "Verantwortlichkeitsbetrachter"

msgid "Blame..."
msgstr "Verantwortlichkeit..."

msgid "Bold on dark headers instead of italic"
msgstr "Fettschrift mit dunklem Hintergrund verwenden anstelle von schräg geschriebenen Überschriften"

msgid "Branch"
msgstr "Branch"

#, python-format
msgid ""
"Branch \"%(branch)s\" does not exist in \"%(remote)s\".\n"
"A new remote branch will be published."
msgstr ""
"Der Branch \"%(branch)s\" existiert nicht in \"%(remote)s\".\n"
"Ein neuer externer Branch wird veröffentlicht."

#, python-format
msgid "Branch \"%s\" already exists."
msgstr "Der Branch \"%s\" existiert bereits."

msgid "Branch Diff Viewer"
msgstr "Branch-Diff-Betrachter"

msgid "Branch Exists"
msgstr "Branch existiert"

msgid "Branch Name"
msgstr "Branch-Name"

#, python-format
msgid "Branch: %s"
msgstr "Branch: %s"

msgid "Branches"
msgstr "Branches"

msgid "Branches..."
msgstr "Branches..."

msgid "Brazilian translation"
msgstr "Brasilianische Übersetzung"

msgid "Browse"
msgstr "Ansehen"

msgid "Browse Commits..."
msgstr "Commits durchsuchen..."

msgid "Browse Current Branch..."
msgstr "Gegenwärtigen Branch durchsuchen..."

msgid "Browse Other Branch..."
msgstr "Anderen Branch durchsuchen..."

msgid "Browse..."
msgstr "..."

msgid "Browser"
msgstr "Verzeichnisstruktur"

#, python-format
msgid "Browsing %s"
msgstr "Durchsuche %s"

msgid "Bypass Commit Hooks"
msgstr "Commit-Hooks übergehen"

msgid "Cancel"
msgstr "Abbrechen"

msgid ""
"Cancel rebase\n"
"Shortcut: Ctrl+Q"
msgstr ""
"Rebase abbrechen\n"
"Tastenkürzel: Strg+Q"

msgid "Cannot Amend"
msgstr "Fehler beim Ergänzen"

#, python-format
msgid "Cannot exec \"%s\": please configure a blame viewer"
msgstr "Kann \"%s\" nicht ausführen: Bitte Verantwortlichkeiten-Betrachter konfigurieren"

#, python-format
msgid "Cannot exec \"%s\": please configure a history browser"
msgstr "Kann \"%s\" nicht ausführen: Bitte Verlaufsbetrachter konfigurieren"

#, python-format
msgid "Cannot exec \"%s\": please configure your editor"
msgstr "\"%s\" nach nicht ausgeführt werden: Bitte einen Editor konfigurieren"

msgid "Changed Upstream"
msgstr "In Upstream geändert"

msgid "Check Spelling"
msgstr "Rechtschreibung prüfen"

msgid "Check spelling"
msgstr "Rechtschreibung prüfen"

msgid "Checkout"
msgstr "Umstellen"

msgid "Checkout After Creation"
msgstr "Umschalten nach Erstellung"

msgid "Checkout Branch"
msgstr "Zu Branch wechseln"

msgid "Checkout Detached HEAD"
msgstr "Wechseln zu losgelöstem HEAD"

msgid "Checkout as new branch"
msgstr "Als neuen Branch erstellen und wechseln"

msgid "Checkout..."
msgstr "Wechseln..."

msgid "Cherry Pick"
msgstr "Einzelne Commits übernehmen"

msgid "Cherry-Pick Commit"
msgstr "Diesen Commit übernehmen"

msgid "Cherry-Pick..."
msgstr "Einzelnen Commit übernehmen..."

msgid "Choose Paths"
msgstr "Pfad wählen"

msgid "Choose the \"git grep\" regular expression mode"
msgstr "Modus für reguläre Ausdrücke für \"git grep\" wählen"

msgid "Clear Default Repository"
msgstr "Standard-Repository vergessen"

msgid "Clear commit message"
msgstr "Commit-Beschreibung leeren"

msgid "Clear commit message?"
msgstr "Commit-Beschreibung leeren?"

msgid "Clear..."
msgstr "Leeren..."

msgid "Clone"
msgstr "Klonen"

msgid "Clone Repository"
msgstr "Repository klonen"

msgid "Clone..."
msgstr "Klonen..."

#, python-format
msgid "Cloning repository at %s"
msgstr "Klone Repository aus %s"

msgid "Close"
msgstr "Schließen"

msgid "Close..."
msgstr "Schließen..."

msgid "Collapse all"
msgstr "Alle zuklappen"

msgid "Command"
msgstr "Kommando"

msgid "Commit"
msgstr "Commit"

msgid "Commit failed"
msgstr "Commit fehlgeschlagen"

msgid "Commit staged changes"
msgstr "Vorgemerkte Änderungen aufnehmen"

msgid ""
"Commit staged changes\n"
"Shortcut: Ctrl+Enter"
msgstr ""
"Vorgemerkte Änderungen aufnehmen\n"
"Kürzel: Strg+Enter"

msgid "Commit summary"
msgstr "Commit-Zusammenfassung"

msgid "Commit the merge if there are no conflicts.  Uncheck to leave the merge uncommitted"
msgstr "Merge eintragen, wenn es keine Konflikte gibt.  Haken entfernen, um den Merge offen zu lassen"

msgid "Commit@@verb"
msgstr "Commit aufnehmen"

msgid "Compare"
msgstr "Vergleichen"

msgid "Compare All"
msgstr "Alle vergleichen"

msgid "Configure the remote branch as the the new upstream"
msgstr "Externen Branch als neuen Upstream konfigurieren"

msgid "Configure toolbar"
msgstr "Werkzeugleiste konfigurieren"

msgid "Console"
msgstr "Meldungen"

msgid "Continue"
msgstr "Fortsetzen"

msgid "Copy"
msgstr "Kopieren"

msgid "Copy Basename to Clipboard"
msgstr "Dateiname in Zwischenablage kopieren"

msgid "Copy Leading Path to Clipboard"
msgstr "Führenden Pfad in Zwischenablage kopieren"

msgid "Copy Path to Clipboard"
msgstr "Kopiere Pfad in Zwischenablage"

msgid "Copy Relative Path to Clipboard"
msgstr "Relativen Pfad in Zwischenablage kopieren"

msgid "Copy SHA-1"
msgstr "SHA-1 kopieren"

msgid "Copy..."
msgstr "Kopieren..."

#, python-format
msgid "Could not parse Git URL: \"%s\""
msgstr "URL konnte nicht ausgewertet werden: \"%s\""

msgid "Create Branch"
msgstr "Branch erstellen"

msgid "Create Patch"
msgstr "Patch erstellen"

msgid "Create Remote Branch"
msgstr "Externen Branch erstellen"

msgid "Create Signed Commit"
msgstr "Unterzeichneten Commit erstellen"

msgid "Create Tag"
msgstr "Tag erstellen"

msgid "Create Tag..."
msgstr "Tag erstellen..."

msgid "Create Unsigned Tag"
msgstr "Unsignierten Tag erstellen"

msgid "Create a merge commit even when the merge resolves as a fast-forward"
msgstr "Merge-Commit erstellen, selbst wenn der Merge mit schnellem Vorspulen auflösbar ist"

msgid "Create a new remote branch?"
msgstr "Neuen externen Branch erstellen?"

msgid "Create..."
msgstr "Neu..."

#, python-format
msgid "Created a new tag named \"%s\""
msgstr "Tag erstellt als \"%s\""

msgid "Current Repository"
msgstr "Gegenwärtiges Repository"

msgid "Custom Copy Actions"
msgstr "Benutzerdefinierte Kopier-Befehle"

msgid "Customize..."
msgstr "Anpassen..."

msgid "Cut"
msgstr "Ausschneiden"

msgid "Czech translation"
msgstr "Tschechische Übersetzung"

msgid "DAG..."
msgstr "DAG..."

msgid "Date, Time"
msgstr "Datum und Zeit"

#, fuzzy
msgid "Default"
msgstr "Voreinstellungen wiederherstellen"

msgid "Delete"
msgstr "Löschen"

#, python-format
msgid "Delete %d file(s)?"
msgstr "Wollen Sie %d Datei(en) löschen?"

msgid "Delete Bookmark"
msgstr "Favoriten löschen"

msgid "Delete Bookmark?"
msgstr "Favorit löschen?"

msgid "Delete Branch"
msgstr "Branch löschen"

msgid "Delete Files"
msgstr "Lösche Dateien"

msgid "Delete Files..."
msgstr "Lösche Datei(en)..."

msgid "Delete Files?"
msgstr "Datei(en) löschen?"

msgid "Delete Remote"
msgstr "Externe Referenz löschen"

msgid "Delete Remote Branch"
msgstr "Externen Branch löschen"

msgid "Delete Remote Branch..."
msgstr "Externen Branch löschen..."

msgid "Delete remote"
msgstr "Externe Referenz löschen"

#, python-format
msgid "Delete remote \"%s\""
msgstr "Externe Referenz \"%s\" löschen"

msgid "Delete remote?"
msgstr "Externe Referenz löschen?"

msgid "Delete selected branch?"
msgstr "Gewählten Branch löschen?"

msgid "Delete toolbar"
msgstr "Werkzeugleiste löschen"

msgid "Delete..."
msgstr "Löschen..."

#, python-format
msgid "Deleting \"%s\" failed"
msgstr "Löschen von \"%s\" fehlgeschlagen"

msgid "Deletions"
msgstr "Löschungen"

msgid "Detach"
msgstr "Loslösen"

msgid "Detect Conflict Markers"
msgstr "Konflikt-Markierungen erkennen"

msgid "Detect conflict markers in unmerged files"
msgstr "Konflikt-Markierungen in nicht zusammengeführten Dateien erkennen"

msgid "Developer"
msgstr "Entwickler"

msgid "Diff"
msgstr "Vergleich"

msgid "Diff Against Predecessor..."
msgstr "Mit einem Vorgänger vergleichen..."

msgid "Diff Options"
msgstr "Vergleichsoptionen"

msgid "Diff Tool"
msgstr "Werkzeug zum Dateivergleich"

msgid "Diff selected -> this"
msgstr "Auswahl mit diesem vergleichen"

msgid "Diff this -> selected"
msgstr "Mit Auswahl vergleichen"

msgid "Diffstat"
msgstr "Vergleichsstatistik"

msgid "Difftool"
msgstr "Diff-Werkzeug"

msgid "Directory Exists"
msgstr "Verzeichnis existiert"

msgid "Display Untracked Files"
msgstr "Nicht verfolgte Dateien anzeigen"

msgid "Documentation"
msgstr "Online-Hilfe"

msgid "Drop"
msgstr "Löschen"

msgid "Drop Stash"
msgstr "Ablage löschen"

msgid "Drop Stash?"
msgstr "Möchten Sie die Ablage löschen?"

#, python-format
msgid "Drop the \"%s\" stash?"
msgstr "Möchten Sie die Ablage \"%s\" löschen?"

msgid "Drop the selected stash"
msgstr "Die ausgewählte Ablage löschen"

msgid "Edit"
msgstr "Bearbeiten"

msgid "Edit Rebase"
msgstr "Rebase bearbeiten"

msgid "Edit Remotes"
msgstr "Externe Referenzen bearbeiten"

msgid "Edit Remotes..."
msgstr "Externe Referenzen bearbeiten..."

msgid "Edit remotes by selecting them from the list"
msgstr "Bearbeiten Sie externe Referenzen, indem Sie sie in der Liste auswählen"

msgid "Edit selected paths"
msgstr "Ausgewählten Pfad bearbeiten"

msgid "Edit..."
msgstr "Bearbeiten..."

msgid "Editor"
msgstr "Editor"

msgid "Email Address"
msgstr "E-Mail-Adresse"

msgid "Email contributor"
msgstr "E-Mail an Beitragenden"

msgid "Enabled"
msgstr "Aktiviert"

msgid "Enter New Branch Name"
msgstr "Namen für neuen Branch vergeben"

msgid "Enter a name for the new bare repo"
msgstr "Namen für neues kahles Repository"

msgid "Enter a name for the stash"
msgstr "Geben Sie einen Namen für die Ablage an"

msgid "Error"
msgstr "Fehler"

msgid "Error Cloning"
msgstr "Fehler beim Klonen"

msgid "Error Creating Branch"
msgstr "Fehler beim Erstellen des Branches"

msgid "Error Creating Repository"
msgstr "Fehler beim Anlegen des Repositories"

msgid "Error Deleting Remote Branch"
msgstr "Fehler beim Löschen des externen Branches"

msgid "Error Editing File"
msgstr "Fehler beim Bearbeiten der Datei"

msgid "Error Launching Blame Viewer"
msgstr "Fehler beim Starten der Verantwortlichkeitansicht"

msgid "Error Launching History Browser"
msgstr "Fehler beim Starten der Verlaufsansicht"

#, python-format
msgid "Error creating remote \"%s\""
msgstr "Fehler beim erstellen der externen Referenz \"%s\""

msgid "Error creating stash"
msgstr "Fehler beim Erstellen der Ablage"

#, python-format
msgid "Error deleting remote \"%s\""
msgstr "Fehler beim Löschen der externen Referenz \"%s\""

#, python-format
msgid "Error renaming \"%(name)s\" to \"%(new_name)s\""
msgstr "Fehler beim Umbenennen von \"%(name)s\" in \"%(new_name)s\""

msgid "Error running prepare-commitmsg hook"
msgstr "Fehler beim Aufrufen der Vor-Eintragen-Kontrolle"

#, fuzzy, python-format
msgid "Error updating submodule %s"
msgstr "Fehler beim erstellen der externen Referenz \"%s\""

#, fuzzy
msgid "Error updating submodules"
msgstr "Fehler beim Bearbeiten der Datei"

msgid "Error: Cannot find commit template"
msgstr "Fehler: Commit-Vorlage nicht gefunden"

msgid "Error: Stash exists"
msgstr "Fehler: Diese Ablage existiert bereits"

msgid "Error: Unconfigured commit template"
msgstr "Fehler: Commit-Textvorlage nicht konfiguriert"

#, python-format
msgid "Error: could not clone \"%s\""
msgstr "Fehler: Konnte \"%s\" nicht klonen"

#, python-format
msgid "Error: could not create tag \"%s\""
msgstr "Fehler: Konnte Tag \"%s\" nicht erstellen"

#, python-format
msgid "Executing action %s"
msgstr "Ausführen von Aktion %s"

msgid "Expand all"
msgstr "Alles ausklappen"

msgid "Export Patches"
msgstr "Patches exportieren"

msgid "Export Patches..."
msgstr "Patches exportieren..."

msgid "Expression..."
msgstr "Mit Suchausdruck..."

msgid "Extended Regexp"
msgstr "Erweiterte reguläre Ausdrücke"

msgid "Extended description..."
msgstr "Ausführliche Beschreibung..."

msgid "Fast Forward Only"
msgstr "Bei lokalen Änderungen abbrechen"

msgid "Fast-forward only"
msgstr "Nur schnelles Vorspulen"

msgid "Favorite repositories"
msgstr "Repository-Favoriten"

msgid "Favorites"
msgstr "Favoriten"

msgid "Fetch"
msgstr "Holen"

msgid "Fetch Tracking Branch"
msgstr "Verfolgten Branch holen"

msgid "Fetch..."
msgstr "Holen..."

msgid "File Browser..."
msgstr "Dateien durchsuchen..."

msgid "File Differences"
msgstr "Dateiunterschiede"

msgid "File Saved"
msgstr "Datei gespeichert"

#, python-format
msgid "File saved to \"%s\""
msgstr "Datei gespeichert als \"%s\""

msgid "File system change monitoring: disabled because \"cola.inotify\" is false.\n"
msgstr "Benachrichtigung über Änderungen im Dateisystem: deaktiviert, da \"cola.inotify\" auf falsche gesetzt ist.\n"

msgid "File system change monitoring: disabled because libc does not support the inotify system calls.\n"
msgstr "Überwachung von Dateisystemänderungen: deaktiviert, da libc die entsprechenden Systemaufrufe nicht unterstützt.\n"

msgid "File system change monitoring: disabled because pywin32 is not installed.\n"
msgstr "Überwachung von Dateisystemänderungen: deaktiviert, da pywin32 nicht installiert ist.\n"

msgid ""
"File system change monitoring: disabled because the limit on the total number of inotify watches was reached.  You may be able to increase the limit on the number of watches by running:\n"
"\n"
"    echo fs.inotify.max_user_watches=100000 | sudo tee -a /etc/sysctl.conf && sudo sysctl -p\n"
msgstr ""
"Überwachung von Dateisystemänderungen: deaktiviert, da die Obergrenze an Überwachungen erreicht wurde. Sie können versuchen, die Obergrenze dafür anzuheben, indem Sie folgendes ausführen:\n"
"\n"
"    echo fs.inotify.max_user_watches=100000 | sudo tee -a /etc/sysctl.conf && sudo sysctl -p\n"
"\n"

msgid "File system change monitoring: enabled.\n"
msgstr "Benachrichtigungen über Änderungen im Dateisystem: aktiviert.\n"

msgid "Filename"
msgstr "Dateiname"

msgid "Files"
msgstr "Dateien"

msgid "Filter branches..."
msgstr "Branches filtern..."

msgid "Filter paths..."
msgstr "Pfade filtern..."

msgid "Find Files"
msgstr "Dateien suchen"

msgid "Fixed String"
msgstr "Feste Zeichenkette"

msgid "Fixed-Width Font"
msgstr "Schriftart"

msgid "Fixup"
msgstr "Nachbessern (fixup)"

msgid "Fixup Previous Commit"
msgstr "Vorherigen Commit nachbessern (fixup)"

msgid "Flat dark blue"
msgstr ""

msgid "Flat dark green"
msgstr ""

msgid "Flat dark grey"
msgstr ""

msgid "Flat dark red"
msgstr ""

msgid "Flat light blue"
msgstr ""

msgid "Flat light green"
msgstr ""

msgid "Flat light grey"
msgstr ""

msgid "Flat light red"
msgstr ""

msgid "Font Size"
msgstr "Schriftgröße"

msgid "Force"
msgstr "Erzwingen"

msgid "Force Fetch"
msgstr "Abruf erzwingen"

msgid "Force Fetch?"
msgstr "Möchten Sie den Abruf erzwingen?"

msgid "Force Push"
msgstr "Veröffentlichung erzwingen"

msgid "Force Push?"
msgstr "Möchten Sie die Veröffentlichung erzwingen?"

#, python-format
msgid "Force fetching from %s?"
msgstr "Möchten Sie den Abruf von \"%s\" erzwingen?"

#, python-format
msgid "Force push to %s?"
msgstr "Möchten Sie die Veröffentlichung in \"%s\" erzwingen?"

msgid "Format String"
msgstr "Format-String"

msgid "French translation"
msgstr "Französische Übersetzung"

msgid "GPG-sign the merge commit"
msgstr "GPG-signierter Merge-Commit"

msgid "GUI theme"
msgstr ""

#, python-format
msgid "Gathering info for \"%s\"..."
msgstr "Frage Informationen zu »%s« ab..."

msgid "German translation"
msgstr "Deutsche Übersetzung"

msgid "Get Commit Message Template"
msgstr "Commit-Beschreibung aus Vorlage einfügen"

msgid "Go Down"
msgstr "Nach unten"

msgid "Go Up"
msgstr "Nach oben"

msgid "Grab File..."
msgstr "Datei extrahieren..."

msgid "Graph"
msgstr "Diagramm"

msgid "Grep"
msgstr "Grep"

msgid "Have you rebased/pulled lately?"
msgstr "Haben Sie kürzlich einen Rebase oder Pull durchgeführt?"

msgid "Help"
msgstr "Hilfe"

msgid "Help - Custom Copy Actions"
msgstr "Hilfe - Benutzerdefinierte Kopier-Befehle"

msgid "Help - Find Files"
msgstr "Hilfe - Dateien suchen"

msgid "Help - git-xbase"
msgstr "Hilfe - git-xbase"

msgid "Hide Details.."
msgstr ""

msgid "High DPI"
msgstr ""

msgid "History Browser"
msgstr "Werkzeug für die Verlaufsansicht"

msgid "Hungarian translation"
msgstr "Ungarische Übersetzung"

msgid "Ignore all whitespace"
msgstr "Alle Leerzeichen ignorieren"

msgid "Ignore changes in amount of whitespace"
msgstr "Anzahl von Leerzeichen ignorieren"

msgid "Ignore changes in whitespace at EOL"
msgstr "Leerzeichen am Zeilenende ignorieren"

msgid "Ignore custom pattern"
msgstr "Benutzerdefiniertes Muster ignorieren"

msgid "Ignore exact filename"
msgstr "Exakten Dateinamen ignorieren"

msgid "Ignore filename or pattern"
msgstr "Dateiname oder Muster ignorieren"

msgid "Include tags "
msgstr "Übernehmen der Tags "

msgid "Indent Status paths"
msgstr ""

msgid "Indonesian translation"
msgstr "Indonesische Übersetzung"

msgid "Initialize Git Annex"
msgstr "Git Annex intialisieren"

msgid "Initialize Git LFS"
msgstr "Git LFS initialisieren"

msgid "Inititalize submodules"
msgstr "Submodule initialisieren"

msgid "Insert spaces instead of tabs"
msgstr "Leerzeichen statt Tabs einfügen"

msgid "Interactive Rebase"
msgstr "Interaktiver Rebase"

msgid "Invalid Revision"
msgstr "Unzulässige Revision"

msgid "Keep *.orig Merge Backups"
msgstr "Sicherheitskopie beim Zusammenführen anlegen (Datei.orig)"

msgid "Keep Index"
msgstr "Vormerkliste unverändert lassen"

msgid "Keyboard Shortcuts"
msgstr "Tastenkürzel"

msgid "Launch Diff Tool"
msgstr "Mit direktem Vorgänger vergleichen"

msgid "Launch Directory Diff Tool"
msgstr "Werkzeug für Verzeichnis-Diff ausführen"

msgid "Launch Editor"
msgstr "Mit Editor bearbeiten"

msgid "Launch Terminal"
msgstr "Konsole starten"

msgid ""
"Launch external diff tool\n"
"Shortcut: Ctrl+D"
msgstr ""
"Externen Diff-Betrachter starten\n"
"Kürzel: Strg+D"

msgid "Launch git-cola"
msgstr "Starte git-cola"

msgid "Launch git-difftool against previous versions"
msgstr "Git-difftool gegen Vorversionen ausführen"

msgid "Launch git-difftool on the current path"
msgstr "Gegenwärtigen Pfad im Vergleichswerkzeug öffnen"

msgid "Load Commit Message"
msgstr "Commit-Beschreibung laden"

msgid "Load Commit Message..."
msgstr "Commit-Beschreibung laden..."

msgid "Load Previous Commit Message"
msgstr "Vorherige Commit-Beschreibung laden"

msgid "Loading..."
msgstr "Lade..."

msgid "Local"
msgstr "Lokal"

msgid "Local Branch"
msgstr "Lokaler Branch"

msgid "Local branch"
msgstr "Lokalem Branch"

msgid "Lock Layout"
msgstr "Layout sperren"

msgid "Log"
msgstr "Log"

msgid "Maintainer (since 2007) and developer"
msgstr "Pflege (seit 2007) und Entwicklung"

msgid "Merge"
msgstr "Zusammenführen"

#, python-format
msgid "Merge \"%(revision)s\" into \"%(branch)s\""
msgstr "\"%(revision)s\" in \"%(branch)s\" zusammenführen"

msgid "Merge Tool"
msgstr "Werkzeug zum Zusammenführen"

msgid "Merge Verbosity"
msgstr "Ausführlichkeit der Meldungen beim Zusammenführen"

msgid "Merge failed.  Conflict resolution is required."
msgstr "Zusammenführen fehlgeschlagen. Konfliktauflösung ist notwendig."

#, python-format
msgid "Merge into \"%s\""
msgstr "Zusammenführen in »%s«"

msgid "Merge into current branch"
msgstr "In gegenwärtigen Branch zusammenführen"

msgid "Merge..."
msgstr "Zusammenführen..."

msgid "Merging"
msgstr "Am Zusammenführen"

msgid "Message"
msgstr "Beschreibung"

msgid "Missing Commit Message"
msgstr "Die Commit-Beschreibung fehlt"

msgid "Missing Data"
msgstr "Fehlende Daten"

msgid "Missing Name"
msgstr "Fehlender Name"

msgid "Missing Revision"
msgstr "Revision fehlt"

msgid "Missing Tag Message"
msgstr "Tag-Beschreibung fehlt"

msgid "Modified"
msgstr "Geändert"

msgid "More..."
msgstr "Mehr..."

msgid "Move Down"
msgstr "Nach unten bewegen"

msgid "Move Up"
msgstr "Nach oben bewegen"

msgid "Move files to trash"
msgstr "Dateien in den Papierkorb schieben"

msgid "Name"
msgstr "Name"

msgid "Name for the new remote"
msgstr "Name der neuen externen Referenz"

msgid "New Bare Repository..."
msgstr "Neues kahles Repository..."

msgid "New Repository..."
msgstr "Neues Repository..."

msgid "New..."
msgstr "Neu..."

msgid "Next File"
msgstr "Nächste Datei"

msgid "No"
msgstr "Nein"

msgid "No Revision Specified"
msgstr "Keine Revision angegeben"

msgid ""
"No changes to commit.\n"
"\n"
"You must stage at least 1 file before you can commit."
msgstr ""
"Nichts für einen Commit vorhanden.\n"
"\n"
"Merken Sie mindestens eine Datei für einen Commit vor."

msgid "No commits exist in this branch."
msgstr "In diesem Branch gibt es keine Commits."

msgid "No fast forward"
msgstr "Kein schnelles Vorspulen"

msgid "No fast-forward"
msgstr "Kein schnelles Vorspulen"

msgid "No repository selected."
msgstr "Kein Repository ausgewählt."

msgid "Non-fast-forward fetch overwrites local history!"
msgstr "Holen ohne schnelles Vorspulen überschreibt den lokalen Verlauf!"

msgid ""
"Non-fast-forward push overwrites published history!\n"
"(Did you pull first?)"
msgstr "Versenden ohne schnelles Vorspulen überschreibt den veröffentlichten Verlauf! (Haben Sie zuvor Änderungen geholt und zusammengeführt?)"

msgid "Nothing to commit"
msgstr "Nichts für einen Commit vorhanden"

msgid "Nothing to do"
msgstr "Nichts zu tun"

msgid "Number of Diff Context Lines"
msgstr "Anzahl der Kontextzeilen beim Vergleich"

msgid "Open"
msgstr "Öffnen"

msgid "Open Git Repository..."
msgstr "Git-Repository öffnen..."

#, fuzzy
msgid "Open Parent"
msgstr "Zuletzt verwendet"

msgid "Open Parent Directory"
msgstr "Übergeordnetes Verzeichnis öffnen"

msgid "Open Recent"
msgstr "Zuletzt verwendet"

msgid "Open Using Default Application"
msgstr "Mit der Standardanwendung öffnen"

msgid "Open in New Window"
msgstr "In neuem Fenster öffnen"

msgid "Open in New Window..."
msgstr "In neuem Fenster öffnen..."

msgid "Open..."
msgstr "Öffnen..."

msgid "Other branches"
msgstr "Andere Branches"

msgid "Overwrite"
msgstr "Überschreiben"

#, python-format
msgid "Overwrite \"%s\"?"
msgstr "Möchten Sie die Datei\"%s\" überschreiben?"

msgid "Overwrite File?"
msgstr "Möchten Sie die Datei überschreiben?"

msgid ""
"Parse arguments using a shell.\n"
"Queries with spaces will require \"double quotes\"."
msgstr ""
"Führt die Suche in einer Kommandozeile aus.\n"
"Setzen Sie Texte mit Leerzeichen in \"Gänsefüßchen\"."

msgid "Partially Staged"
msgstr "Teilweise vorgemerkt"

msgid "Paste"
msgstr "Einfügen"

msgid "Patch(es) Applied"
msgstr "Patch(es) angewendet"

msgid "Path"
msgstr "Pfad"

msgid "Path or URL to clone (Env. $VARS okay)"
msgstr "Quell-Pfad oder -URL"

msgid "Pick"
msgstr "Übernehmen"

msgid "Pixel XOR"
msgstr "Pixel-XOR"

msgid "Please provide both a branch name and revision expression."
msgstr "Bitte geben Sie beides, einen Branch-Namen und Revisionsausdruck, an."

msgid "Please select a file"
msgstr "Bitte wählen Sie eine Datei"

msgid "Please specify a name for the new tag."
msgstr "Bitte geben Sie einen Namen für den neuen Tag an."

msgid "Please specify a revision to tag."
msgstr "Bitte geben Sie eine Revision für den Tag an."

msgid ""
"Please supply a commit message.\n"
"\n"
"A good commit message has the following format:\n"
"\n"
"- First line: Describe in one sentence what you did.\n"
"- Second line: Blank\n"
"- Remaining lines: Describe why this change is good.\n"
msgstr ""
"Bitte geben Sie eine Commit-Beschreibung ein.\n"
"\n"
"Eine gute Commit-Beschreibung enthält folgende Abschnitte:\n"
"\n"
"- Erste Zeile: Zusammenfassung in einem Satz, was gemacht wurde\n"
"- Zweite Zeile: Leerzeile\n"
"- Rest: Ausführliche Beschreibung, warum diese Änderung hilfreich ist\n"

msgid "Point the current branch head to a new commit?"
msgstr "Soll der Branch-Head auf einen neuen Commit zeigen?"

msgid "Polish translation"
msgstr "Polnische Übersetzung"

msgid "Pop"
msgstr ""

msgid "Preferences"
msgstr "Einstellungen"

msgid "Prefix"
msgstr "Verzeichnis"

msgid "Prepare Commit Message"
msgstr "Commit-Beschreibung vorbereiten"

msgid "Prevent \"Stage\" from staging all files when nothing is selected"
msgstr "Bei \"Vormerken\" verhindern, dass alle Dateien vorgemerkt werden, wenn nichts ausgewählt wurde"

msgid "Previous File"
msgstr "Vorige Datei"

msgid "Prompt on creation"
msgstr "Beim Erstellen nachfragen"

msgid "Prompt when pushing creates new remote branches"
msgstr "Bestätigen, falls das Versenden neue Remote-Branches erzeugt"

msgid "Prune "
msgstr "Aufräumen von "

msgid "Pull"
msgstr "Holen und zusammenführen"

msgid "Pull..."
msgstr "Holen und zusammenführen..."

msgid "Push"
msgstr "Veröffentlichen"

msgid "Push..."
msgstr "Veröffentlichen..."

msgid "Quit"
msgstr "Beenden"

msgid "Rebase"
msgstr "Rebase"

#, python-format
msgid "Rebase onto %s"
msgstr "Rebase auf %s"

msgid "Rebase stopped"
msgstr "Rebase angehalten"

msgid "Rebase the current branch instead of merging"
msgstr "Rebase statt Merge für gegenwärtigen Branch durchführen"

msgid "Rebasing"
msgstr "Rebase im Gange"

msgid "Recent"
msgstr "Kürzlich"

msgid "Recent repositories"
msgstr "Kürzlich verwendete Repositories"

msgid "Recent repository count"
msgstr "Anzahl zuletzt verwendeter Repositories"

msgid "Recently Modified Files"
msgstr "Kürzlich geänderte Dateien suchen"

msgid "Recently Modified Files..."
msgstr "Kürzlich geänderte Dateien suchen..."

msgid "Recovering a dropped stash is not possible."
msgstr "Eine gelöschte Ablage kann nicht wiederhergestellt werden."

msgid "Recovering lost commits may not be easy."
msgstr "Ein Wiederherstellen verlorener Commits könnte schwierig sein."

msgid "Redo"
msgstr "Wiederholen"

msgid "Reduce commit history to minimum"
msgstr "Commit-Verlauf auf ein Minimum reduzieren"

msgid "Refresh"
msgstr "Ansicht aktualisieren"

msgid "Refuse to merge unless the current HEAD is already up-to-date or the merge can be resolved as a fast-forward"
msgstr "Merge verweigern, außer der gegenwärtige HEAD ist aktuell oder der Merge kann mit schnellem Vorspulen ausgelöst werden"

msgid "Remote"
msgstr "Externe Referenz"

msgid "Remote Branch"
msgstr "Externer Branch"

msgid "Remote Branch Deleted"
msgstr "Externer Branch gelöscht"

msgid "Remote git repositories - double-click to rename"
msgstr "Externes Git-Repository - Doppelklick zum Umbenennen"

msgid "Remove"
msgstr "Entfernen"

#, python-format
msgid "Remove %s from the recent list?"
msgstr "%s aus dem Verlauf entfernen?"

msgid "Remove Element"
msgstr "Element entfernen"

msgid "Remove remote-tracking branches that no longer exist on the remote"
msgstr ""

msgid "Remove selected (Delete)"
msgstr "Auswahl entfernen (löschen)"

msgid "Rename"
msgstr "Umbenennen"

#, python-format
msgid "Rename \"%s\""
msgstr "\"%s\" umbenennen"

msgid "Rename Branch"
msgstr "Branch umbenennen"

msgid "Rename Branch..."
msgstr "Branch umbenennen..."

msgid "Rename Existing Branch"
msgstr "Existierenden Branch umbenennen"

msgid "Rename Remote"
msgstr "Externe Referenz umbenennen"

msgid "Rename Repository"
msgstr "Repository umbenennen"

msgid "Rename branch"
msgstr "Branch umbenennen"

#, python-format
msgid "Rename remote \"%(current)s\" to \"%(new)s\"?"
msgstr "Externe Referenz \"%(current)s\" umbenennen zu \"%(new)s\"?"

msgid "Rename selected paths"
msgstr "Ausgewählten Pfad umbenennen"

#, python-format
msgid "Repository: %s"
msgstr "Repository: %s"

msgid "Reset"
msgstr "Zurücksetzen"

#, python-format
msgid "Reset \"%(branch)s\" to \"%(revision)s\"?"
msgstr "Möchten Sie \"%(branch)s\" auf \"%(revision)s\" zurücksetzen?"

msgid "Reset Branch"
msgstr "Branch zurücksetzen"

msgid "Reset Branch Head"
msgstr "Branch-Head zurücksetzen"

msgid "Reset Branch?"
msgstr "Branch zurücksetzen?"

#, fuzzy
msgid "Reset Hard"
msgstr "Branch-Head zurücksetzen"

#, fuzzy
msgid "Reset Merge"
msgstr "Zusammenzuführende Revision"

#, fuzzy
msgid "Reset Soft"
msgstr "Arbeitsbaum zurücksetzen"

msgid "Reset Worktree"
msgstr "Arbeitsbaum zurücksetzen"

#, fuzzy
msgid "Reset hard?"
msgstr "Branch zurücksetzen?"

#, fuzzy
msgid "Reset merge?"
msgstr "Arbeitsbaum zurücksetzen?"

#, fuzzy
msgid "Reset soft?"
msgstr "»%s« zurücksetzen?"

msgid "Reset worktree?"
msgstr "Arbeitsbaum zurücksetzen?"

#, python-format
msgid "Resetting \"%(branch)s\" to \"%(revision)s\" will lose commits."
msgstr "Das Zurücksetzen von \"%(branch)s\" nach \"%(revision)s\" verwirft Commits."

msgid "Revert"
msgstr ""

msgid "Revert Diff Hunk"
msgstr "Abschnitt verwerfen"

msgid "Revert Diff Hunk..."
msgstr "Abschnitt verwerfen..."

msgid "Revert Diff Hunk?"
msgstr "Möchten Sie den Abschnitt verwerfen?"

msgid "Revert Selected Lines"
msgstr "Änderungen an den ausgewählten Zeilen verwerfen"

msgid "Revert Selected Lines..."
msgstr "Ausgewählte Zeilen wiederherstellen..."

msgid "Revert Selected Lines?"
msgstr "Möchten Sie die Änderungen an den ausgewählten Zeilen verwerfen?"

msgid "Revert Uncommitted Changes"
msgstr "Nicht vorgemerkte Änderungen verwerfen"

msgid "Revert Uncommitted Changes?"
msgstr "Möchten Sie die Änderungen verwerfen?"

msgid "Revert Uncommitted Edits..."
msgstr "Nicht vorgemerkte Änderungen verwerfen..."

msgid "Revert Unstaged Changes"
msgstr "Nehme nicht vorgemerkte Änderungen zurück"

msgid "Revert Unstaged Changes?"
msgstr "Wollen sie die nicht vorgemerkten Änderungen zurücknehmen?"

msgid "Revert Unstaged Edits..."
msgstr "Nicht vorgemerkte Änderungen zurücknehmen..."

msgid "Revert the uncommitted changes?"
msgstr "Möchten Sie die nicht vorgemerkten Änderungen verwerfen?"

msgid "Revert the unstaged changes?"
msgstr "Möchten Sie die nicht vorgemerkten Änderungen zurücknehmen?"

msgid "Revert uncommitted changes to selected paths"
msgstr "Änderungen an ausgewählten Pfaden verwerfen"

msgid "Revert unstaged changes to selected paths"
msgstr "Änderungen an ausgewählten Pfaden verwerfen"

msgid "Review"
msgstr "Vergleichen"

msgid "Review..."
msgstr "Review..."

msgid "Revision"
msgstr "Version"

msgid "Revision Expression:"
msgstr "Revisionsausdruck:"

msgid "Revision to Merge"
msgstr "Zusammenzuführende Revision"

msgid "Reword"
msgstr "Umformulieren"

msgid "Rewrite Published Commit?"
msgstr "Veröffentlichten Commit umschreiben?"

msgid "Run"
msgstr "Ausführen"

#, python-format
msgid "Run \"%s\"?"
msgstr "Möchten Sie \"%s\" ausführen?"

#, python-format
msgid "Run %s?"
msgstr "Möchten Sie \"%s\" ausführen?"

#, python-format
msgid "Run the \"%s\" command?"
msgstr "Möchten Sie den Befehl \"%s\" ausführen?"

#, python-format
msgid "Running command: %s"
msgstr "Führe Befehl \"%s\" aus"

msgid "Russian translation"
msgstr "Russische Übersetzung"

msgid "SHA-1"
msgstr "SHA-1"

msgid "Safe Mode"
msgstr "Abgesicherter Modus"

msgid "Save"
msgstr "Speichern"

msgid "Save Archive"
msgstr "Als TAR- oder ZIP-Archiv exportieren"

msgid "Save As Tarball/Zip..."
msgstr "Als TAR- oder ZIP-Archiv exportieren..."

msgid "Save GUI Settings"
msgstr "Einstellungen der Programmoberfläche sichern"

msgid "Save Stash"
msgstr "Ablage speichern"

msgid "Save modified state to new stash"
msgstr "Änderungen in einer neuen Ablage speichern"

#, python-format
msgid "Saved \"%(filename)s\" from \"%(ref)s\" to \"%(destination)s\""
msgstr "\"%(filename)s\" von \"%(ref)s\" in \"%(destination)s\" gespeichert"

msgid "Search"
msgstr "Suchen"

msgid "Search Authors"
msgstr "Autor"

msgid "Search Commit Messages"
msgstr "Commit-Beschreibungen durchsuchen"

msgid "Search Committers"
msgstr "Eintragender"

msgid "Search Date Range"
msgstr "Datum von-bis"

msgid "Search Diffs"
msgstr "Dateiunterschiede durchsuchen"

msgid "Search by Expression"
msgstr "Regulärer Ausdruck"

msgid "Search by Path"
msgstr "Datei"

msgid "Search for a fixed string"
msgstr "Nach einer festen Zeichenkette suchen"

msgid "Search using a POSIX basic regular expression"
msgstr "Suche mit einer einfachen POSIX Regular Expression durchführen"

msgid "Search using a POSIX extended regular expression"
msgstr "Suche mit einer erweiterten POSIX Regular Expression durchführen"

msgid "Search..."
msgstr "Suchen..."

msgid "Select"
msgstr "Auswählen"

msgid "Select All"
msgstr "Alle auswählen"

msgid "Select Branch to Review"
msgstr "Branch für Review auswählen"

msgid "Select Child"
msgstr "Nachfolger auswählen"

msgid "Select Commit"
msgstr "Wählen Sie einen Commit aus"

msgid "Select Directory..."
msgstr "Verzeichnis wählen..."

msgid "Select New Upstream"
msgstr "Neuen Upstream auswählen"

msgid "Select Newest Child"
msgstr "Jüngsten Nachfolger auswählen"

msgid "Select Oldest Parent"
msgstr "Ältesten Vorgänger auswählen"

msgid "Select Parent"
msgstr "Vorgänger Auswählen"

msgid "Select Previous Version"
msgstr "Vorherige Version auswählen"

msgid "Select Repository..."
msgstr "Repository wählen..."

msgid "Select a parent directory for the new clone"
msgstr "Wählen Sie das übergeordnete Verzeichnis für den Klon"

msgid "Select manually..."
msgstr "Selbst auswählen..."

msgid "Select output dir"
msgstr "Ausgabe-Verzeichnis wählen"

msgid "Select output directory"
msgstr "Ausgabe-Verzeichnis wählen"

msgid "Select patch file(s)..."
msgstr "Patch-Datei(en) wählen..."

msgid "Select repository"
msgstr "Repository wählen"

msgid "Set Default Repository"
msgstr "Standard-Repository auswählen"

msgid "Set Upstream Branch"
msgstr "Upstream-Branch setzen"

msgid ""
"Set the sort order for branches and tags.\n"
"Toggle between date-based and version-name-based sorting."
msgstr ""

msgid "Set upstream"
msgstr "Neuen Upstream setzen"

msgid "Settings"
msgstr "Allgemein"

msgid "Shell arguments"
msgstr "Als Kommandozeilenargumente"

msgid "Shift Down"
msgstr "Nach unten schieben"

msgid "Shift Up"
msgstr "Nach oben schieben"

msgid "Shortcuts"
msgstr "Tastenkürzel"

#, fuzzy
msgid "Show Details..."
msgstr "Lösche Datei(en)..."

msgid "Show Diffstat After Merge"
msgstr "Vergleichsstatistik nach Zusammenführen anzeigen"

msgid "Show Full Paths in the Window Title"
msgstr "Vollständige Pfade in Fenstertiteln zeigen"

msgid "Show Help"
msgstr "Hilfe anzeigen"

msgid "Show History"
msgstr "Verlauf anzeigen"

msgid "Show file counts in Status titles"
msgstr ""

msgid ""
"Show help\n"
"Shortcut: ?"
msgstr ""
"Hilfe anzeigen\n"
"Kurzwahl: ?"

msgid "Show icon? (if available)"
msgstr "Symbol anzeigen? (falls verfügbar)"

msgid "Show line numbers"
msgstr "Zeilennummern anzeigen"

msgid "Show whole surrounding functions of changes"
msgstr "Gesamte übergeordnete Funktion anzeigen"

msgid "Showing changes since"
msgstr "Änderungen seit"

msgid "Side by side"
msgstr "Nebeneinander"

msgid "Sign Off"
msgstr "Abzeichnen"

msgid "Sign Tag"
msgstr "Tag unterzeichnen"

msgid "Sign off on this commit"
msgstr "Diesen Commit abzeichnen"

msgid "Simplified Chinese translation"
msgstr "Vereinfachte Chinesische Übersetzung"

msgid "Skip"
msgstr "Überspringen"

msgid "Skip Current Patch"
msgstr "Gegenwärtigen Patch überspringen"

msgid "Sort bookmarks alphabetically"
msgstr "Lesezeichen alphabetisch sortieren"

msgid "Spanish translation"
msgstr "Spanische Übersetzung"

msgid "Specifies the SHA-1 to tag"
msgstr "Legt den zu taggenden SHA-1 fest"

msgid "Specifies the tag message"
msgstr "Legt die Tag-Beschreibung fest"

msgid "Specifies the tag name"
msgstr "Legt den Namen des Tags fest"

msgid "Spelling Suggestions"
msgstr "Rechtschreibvorschläge"

msgid "Squash"
msgstr "Verschmelzen"

msgid "Squash the merged commits into a single commit"
msgstr "Zusammengeführte Commits in einzelnen Commit vereinen"

msgid "Stage"
msgstr "Änderung vormerken"

msgid "Stage / Unstage"
msgstr "Vormerken/Nicht vormerken"

msgid "Stage All Untracked"
msgstr "Alle neuen Dateien vormerken"

msgid "Stage Changed Files To Commit"
msgstr "Geänderte Dateien vormerken"

msgid "Stage Diff Hunk"
msgstr "Änderungen am Abschnitt vormerken"

msgid "Stage Modified"
msgstr "Vermerke Änderung"

msgid "Stage Selected"
msgstr "Auswahl vormerken"

msgid "Stage Selected Lines"
msgstr "Änderungen an ausgewählten Zeilen vormerken"

msgid "Stage Unmerged"
msgstr "Nicht zusammengeführte Dateien vormerken"

msgid "Stage Untracked"
msgstr "Neue Dateien vormerken"

msgid "Stage and Commit"
msgstr "Vormerken und eintragen"

msgid "Stage and commit?"
msgstr "Vormerken und eintragen?"

msgid "Stage conflicts"
msgstr "Konflikte beim Vormerken"

msgid "Stage conflicts?"
msgstr "Konflikte vormerken?"

msgid "Stage/unstage selected paths for commit"
msgstr "Vormerken für Commit umschalten für ausgewählte Pfade"

msgid "Staged"
msgstr "Vorgemerkt"

#, python-format
msgid "Staging: %s"
msgstr "Vermerken: %s"

msgid "Start Interactive Rebase..."
msgstr "Interaktiven Rebase starten..."

msgid "Starting Revision"
msgstr "Start-Revision"

msgid "Stash"
msgstr "Git-Zwischenablage"

msgid "Stash Index"
msgstr "Inhalt der Zwischenablage"

msgid "Stash staged changes only"
msgstr "Nur vorgemerkte Änderungen in die Zwischenablage"

msgid "Stash unstaged changes only, keeping staged changes"
msgstr "Nur nicht vorgemerkte Änderungen in die Zwischenablage, vorgemerkte Änderungen behalten"

msgid "Stash..."
msgstr "Git-Zwischenablage..."

msgid "Status"
msgstr "Zustand"

msgid "Stop tracking paths"
msgstr "Versionskontrolle für den ausgewählten Pfad beenden"

msgid "Submodules"
msgstr ""

msgid "Summarize Merge Commits"
msgstr "Zusammenfassung beim Zusammenführen anzeigen"

msgid "Summary"
msgstr "Zusammenfassung"

msgid "Tab Width"
msgstr "Tabulatorweite"

msgid "Tag"
msgstr "Tag"

msgid "Tag Created"
msgstr "Tag erstellt"

msgid "Tag message..."
msgstr "Tag-Beschreibung..."

msgid "Tag-signing was requested but the tag message is empty."
msgstr "Eine Tag-Signatur wurde angefordert, aber die Tag-Beschreibung fehlt."

msgid "Tags"
msgstr "Tags"

msgid "Text Width"
msgstr "Textbreite"

msgid "The branch will be no longer available."
msgstr "Der Branch wird nicht mehr verfügbar sein."

#, python-format
msgid "The branch will be reset using \"git reset --hard %s\""
msgstr "Der Branch wird zurückgesetzt mit \"git reset --hard %s\""

#, python-format
msgid "The branch will be reset using \"git reset --merge %s\""
msgstr "Der Branch wird zurückgesetzt mit \"git reset --merge %s\""

#, python-format
msgid "The branch will be reset using \"git reset --mixed %s\""
msgstr "Der Branch wird zurückgesetzt mit \"git reset --mixed %s\""

#, python-format
msgid "The branch will be reset using \"git reset --soft %s\""
msgstr "Der Branch wird zurückgesetzt mit \"git reset --soft %s\""

msgid "The commit message will be cleared."
msgstr "Die Commit-Beschreibung wird geleert."

#, python-format
msgid "The file \"%s\" exists and will be overwritten."
msgstr "Die Datei \"%s\" existiert bereits und wird überschrieben."

msgid "The following files will be deleted:"
msgstr "Die folgenden Zeilen werden gleich gelöscht:"

msgid "The revision expression cannot be empty."
msgstr "Der Ausdruck darf nicht leer sein."

#, python-format
<<<<<<< HEAD
=======
msgid ""
"The submodule will be updated using\n"
"\"%s\""
msgstr ""

#, fuzzy, python-format
>>>>>>> d7529b49
msgid "The worktree will be reset using \"git reset --keep %s\""
msgstr "Der Arbeitsbaum wird zurückgesetzt mit \"git reset --keep %s\""

msgid "This cannot be undone.  Clear commit message?"
msgstr "Dies kann nicht rückgängig gemacht werden. Commit-Beschreibung leeren?"

msgid ""
"This commit has already been published.\n"
"This operation will rewrite published history.\n"
"You probably don't want to do this."
msgstr ""
"Dieser Commit wurde bereits veröffentlicht.\n"
"Dieser Vorgang wird den veröffentlichten Verlauf umschreiben.\n"
"Dies wollen Sie womöglich nicht tun."

msgid ""
"This operation drops uncommitted changes.\n"
"These changes cannot be recovered."
msgstr ""
"Dieser Vorgang verwirft nicht vorgemerkte Änderungen.\n"
"Diese Änderung kann nicht rückgängig gemacht werden."

msgid ""
"This operation removes uncommitted edits from selected files.\n"
"These changes cannot be recovered."
msgstr ""
"Dieser Befehl verwirft nicht vorgemerkte Änderungen an den ausgewählten Dateien.\n"
"Dieser Schritt kann nicht rückgängig gemacht werden."

msgid ""
"This operation removes unstaged edits from selected files.\n"
"These changes cannot be recovered."
msgstr ""
"Damit verwerfen Sie nicht vorgemerkte Änderungen.\n"
"Diese können nicht mehr wiederhergestellt werden."

msgid ""
"This repository is currently being rebased.\n"
"Resolve conflicts, commit changes, and run:\n"
"    Rebase > Continue"
msgstr ""
"In diesem Repository ist gerade ein Rebase im Gange.\n"
"Lösen Sie die Konflikte aus und committen Sie die Änderungen, dann nutzen Sie:\n"
"    Rebase > Fortsetzen"

msgid ""
"This repository is in the middle of a merge.\n"
"Resolve conflicts and commit changes."
msgstr ""
"Dieses Repository befindet sich mitten in einem Merge.\n"
"Beheben Sie zunächst die Konflikte und führen einen Commit durch."

msgid "Toggle Enabled"
msgstr "Aktivierung umschalten"

msgid "Toggle the branches filter"
msgstr "Branch-Filter umschalten"

msgid "Toggle the paths filter"
msgstr "Pfadfilter umschalten"

msgid "Tracking Branch"
msgstr "Nachverfolgter Branch"

msgid "Tracking branch"
msgstr "Nachverfolgtem Branch"

msgid "Traditional Chinese (Taiwan) translation"
msgstr "Traditionell-Chinesische (Taiwan) Übersetzung"

msgid "Translators"
msgstr "Übersetzer"

msgid "Turkish translation"
msgstr "Türkische Übersetzung"

msgid "URL"
msgstr "URL"

#, python-format
msgid "URL: %s"
msgstr "URL: %s"

msgid "Ukranian translation"
msgstr "Ukrainische Übersetzung"

msgid "Unable to rebase"
msgstr "Rebase nicht durchführbar"

#, python-format
msgid "Unable to set URL for \"%(name)s\" to \"%(url)s\""
msgstr "Kann URL für \"%(name)s\" nicht auf \"%(url)s\" setzen"

msgid "Undo"
msgstr "Rückgängig"

msgid "Unmerged"
msgstr "Nicht zusammengeführt"

msgid "Unstage"
msgstr "Änderung nicht vormerken"

msgid "Unstage All"
msgstr "Alle Vormerkungen aufheben"

msgid "Unstage Diff Hunk"
msgstr "Änderungen am Abschnitt nicht vormerken"

msgid "Unstage From Commit"
msgstr "Vormerkung dieser Datei aufheben"

msgid "Unstage Selected"
msgstr "Vormerkung für Auswahl aufheben"

msgid "Unstage Selected Lines"
msgstr "Änderungen an ausgewählten Zeilen nicht mehr vormerken"

#, python-format
msgid "Unstaging: %s"
msgstr "Entferne Datei »%s« aus Vormerkliste"

msgid "Untrack Selected"
msgstr "Auswahl von Versionskontrolle ausnehmen"

msgid "Untracked"
msgstr "Nicht unter Versionskontrolle"

#, python-format
msgid "Untracking: %s"
msgstr "Nicht mehr verfolgen: %s"

msgid "Update All Submodules..."
msgstr ""

msgid "Update Existing Branch:"
msgstr "Existierenden Branch aktualisieren:"

#, fuzzy
msgid "Update Submodule"
msgstr "Aktualisiert"

msgid "Update Submodule..."
msgstr ""

#, fuzzy
msgid "Update Submodules"
msgstr "Submodule initialisieren"

#, fuzzy
msgid "Update all submodules?"
msgstr "Submodule initialisieren"

#, fuzzy
msgid "Update submodules..."
msgstr "Submodule initialisieren"

#, fuzzy
msgid "Update this submodule"
msgstr "Submodule initialisieren"

msgid "Update this submodule?"
msgstr ""

msgid "Updating"
msgstr "Aktualisierung"

msgid "User Name"
msgstr "Benutzername"

msgid "Version"
msgstr "Version"

msgid "View"
msgstr "Ansicht"

msgid "View History..."
msgstr "Verlauf anzeigen..."

msgid "View history for selected paths"
msgstr "Verlauf für ausgewählte Pfade anzeigen"

msgid "Visualize"
msgstr "In Verlaufsansicht anzeigen"

msgid "Visualize All Branches..."
msgstr "Alle Branches visualisieren..."

msgid "Visualize Current Branch..."
msgstr "Gegenwärtigen Branch visualisieren..."

msgid "Whether to sign the tag (git tag -s)"
msgstr "Den Tag unterzeichnen (siehe git tag -s)"

msgid "Would you like to stage and commit all modified files?"
msgstr "Möchten Sie alle veränderten Dateien vormerken und aufnehmen?"

msgid "XOR"
msgstr "XOR"

msgid "Yes"
msgstr ""

msgid ""
"You are in the middle of a merge.\n"
"Cannot amend while merging."
msgstr "Es werden gerade Änderungen eingepflegt.Sie können deshalb im Moment keine Ergänzungen vornehmen."

msgid "You cannot rebase with uncommitted changes."
msgstr "Rebase nicht möglich mit ausstehenden Änderungen."

msgid "You must specify a revision to merge."
msgstr "Sie müssen eine Revision für die Zusammenführung angeben."

msgid "You must specify a revision to view."
msgstr "Sie müssen eine Revision zum Betrachten angeben."

msgid "Zoom In"
msgstr "Vergrößern"

msgid "Zoom Out"
msgstr "Verkleinern"

msgid "Zoom to Fit"
msgstr "In Ansicht einpassen"

msgid "command-line arguments"
msgstr "Kommandozeilenargumente"

msgid "error: unable to execute git"
msgstr ""

#, python-format
msgid "exit code %s"
msgstr "Ende-Code %s"

#, python-format
msgid "fatal: \"%s\" is not a directory.  Please specify a correct --repo <path>."
msgstr "fatal: \"%s\" ist kein Verzeichnis. Bitte gültiges Repository angeben mit --repo <Pfad>."

#, python-format
msgid "git cola version %s"
msgstr "git cola Version %s"

msgid "git-cola"
msgstr "git-cola"

msgid "git-cola diff"
msgstr "git-cola diff"

msgid "grep result..."
msgstr "Ergebnis von grep..."

msgid "hotkeys.html"
msgstr "hotkeys_de.html"

msgid "unknown"
msgstr "unbekannt"

msgid "vX.Y.Z"
msgstr "vX.Y.Z"

msgid "x 1"
msgstr ""

msgid "x 1.5"
msgstr ""

msgid "x 2"
msgstr ""

msgid "yyyy-MM-dd"
msgstr "dd.MM.yyyy"

#~ msgid ""
#~ "\n"
#~ "\n"
#~ "A good replacement for %s\n"
#~ "is placing values for the user.name and\n"
#~ "user.email settings into your personal\n"
#~ "~/.gitconfig file.\n"
#~ msgstr ""
#~ "\n"
#~ "\n"
#~ "Um den Namen »%s« zu ändern, sollten Sie die \n"
#~ "gewünschten Werte für die Einstellung user.name und \n"
#~ "user.email in Ihre Datei ~/.gitconfig einfügen.\n"

#~ msgid ""
#~ "\n"
#~ "This is due to a known issue with the\n"
#~ "Tcl binary distributed by Cygwin."
#~ msgstr ""
#~ "\n"
#~ "Dies ist ein bekanntes Problem der Tcl-Version, die\n"
#~ "in Cygwin mitgeliefert wird."

#, fuzzy
#~ msgid "\"%s\" returned exit status %d"
#~ msgstr "\"%(command)s\" wurde mit Code %(status)d beendet"

#~ msgid "\"git %s\" succeeded."
#~ msgstr "\"git %s\" erfolgreich ausgeführt."

#~ msgid "\"git commit\" returned exit code %s"
#~ msgstr "\"git commit\" wurde mit dem Code %s beendet"

#~ msgid "%s ... %*i of %*i %s (%3i%%)"
#~ msgstr "%s ... %*i von %*i %s (%3i%%)"

#~ msgid "%s Repository"
#~ msgstr "Projektarchiv %s"

#~ msgid "%s of %s"
#~ msgstr "%s von %s"

#~ msgid "'%s' is not an acceptable branch name."
#~ msgstr "»%s« ist kein zulässiger Zweigname."

#~ msgid "* Binary file (not showing content)."
#~ msgstr "* Binärdatei (Inhalt wird nicht angezeigt)"

#~ msgid "A branch is required for 'Merged Into'."
#~ msgstr "Für »Zusammenführen mit« muss ein Zweig angegeben werden."

#~ msgid "Abort completed.  Ready."
#~ msgstr "Abbruch durchgeführt. Bereit."

#~ msgid "Abort failed."
#~ msgstr "Abbruch fehlgeschlagen."

#~ msgid "Aborted checkout of '%s' (file level merging is required)."
#~ msgstr "Auf Zweig »%s« umstellen abgebrochen (Zusammenführen der Dateien ist notwendig)."

#~ msgid "Already up-to-date."
#~ msgstr "Ist bereits aktuell"

#~ msgid "Always (Do not perform merge checks)"
#~ msgstr "Immer (Keine Zusammenführungsprüfung)"

#~ msgid "Always (Do not perform merge test.)"
#~ msgstr "Immer (ohne Zusammenführungstest)"

#~ msgid "Amended Commit Message:"
#~ msgstr "Nachgebesserte Beschreibung:"

#~ msgid "Amended Initial Commit Message:"
#~ msgstr "Nachgebesserte erste Beschreibung:"

#~ msgid "Amended Merge Commit Message:"
#~ msgstr "Nachgebesserte Zusammenführungs-Beschreibung:"

#~ msgid "Annotation complete."
#~ msgstr "Annotierung vollständig."

#~ msgid "Any unstaged changes will be permanently lost by the revert."
#~ msgstr "Alle nicht bereitgestellten Änderungen werden beim Verwerfen verloren gehen."

#~ msgid "Apply Diff Selection to Work Tree"
#~ msgstr "Auswahl auf den Arbeitsbereich anwenden"

#~ msgid "Apply/Reverse Hunk"
#~ msgstr "Kontext anwenden/umkehren"

#~ msgid "Arbitrary URL:"
#~ msgstr "Archiv-URL:"

#~ msgid "Bookmarks"
#~ msgstr "Favoriten"

#~ msgid "Bookmarks Saved"
#~ msgstr "Favoriten gesichert"

#~ msgid "Bookmarks..."
#~ msgstr "Favoriten..."

#~ msgid ""
#~ "Branch '%s' already exists.\n"
#~ "\n"
#~ "It cannot fast-forward to %s.\n"
#~ "A merge is required."
#~ msgstr ""
#~ "Zweig »%s« existiert bereits.\n"
#~ "\n"
#~ "Zweig kann nicht mit »%s« schnellzusammengeführt werden. Reguläres Zusammenführen ist notwendig."

#~ msgid "Branch '%s' does not exist."
#~ msgstr "Zweig »%s« existiert nicht."

#~ msgid "Branch created"
#~ msgstr "Zweig erzeugt"

#~ msgid "Browse %s's Files"
#~ msgstr "Zweig »%s« durchblättern"

#~ msgid "Browse Branch Files"
#~ msgstr "Dateien des Zweigs durchblättern"

#~ msgid "Browse Revision..."
#~ msgstr "Zweig oder Markierung wählen"

#~ msgid "Calling commit-msg hook..."
#~ msgstr "Aufrufen der Versionsbeschreibungs-Kontrolle..."

#~ msgid ""
#~ "Cannot abort while amending.\n"
#~ "\n"
#~ "You must finish amending this commit.\n"
#~ msgstr ""
#~ "Abbruch der Nachbesserung ist nicht möglich.\n"
#~ "\n"
#~ "Sie müssen die Nachbesserung der Version abschließen.\n"

#~ msgid ""
#~ "Cannot amend while merging.\n"
#~ "\n"
#~ "You are currently in the middle of a merge that has not been fully completed.  You cannot amend the prior commit unless you first abort the current merge activity.\n"
#~ msgstr ""
#~ "Nachbesserung währen Zusammenführung nicht möglich.\n"
#~ "\n"
#~ "Sie haben das Zusammenführen von Versionen angefangen, aber noch nicht beendet. Sie können keine vorige Übertragung nachbessern, solange eine unfertige Zusammenführung existiert. Dazu müssen Sie die Zusammenführung beenden oder abbrechen.\n"

#~ msgid "Cannot determine HEAD.  See console output for details."
#~ msgstr "Die Zweigspitze (HEAD) konnte nicht gefunden werden.  Kontrollieren Sie die Ausgaben auf der Konsole für weitere Angaben."

#~ msgid "Cannot fetch branches and objects.  See console output for details."
#~ msgstr "Zweige und Objekte konnten nicht angefordert werden.  Kontrollieren Sie die Ausgaben auf der Konsole für weitere Angaben."

#~ msgid "Cannot fetch tags.  See console output for details."
#~ msgstr "Markierungen konnten nicht angefordert werden.  Kontrollieren Sie die Ausgaben auf der Konsole für weitere Angaben."

#~ msgid "Cannot find git in PATH."
#~ msgstr "Git kann im PATH nicht gefunden werden."

#~ msgid ""
#~ "Cannot merge while amending.\n"
#~ "\n"
#~ "You must finish amending this commit before starting any type of merge.\n"
#~ msgstr ""
#~ "Zusammenführen kann nicht gleichzeitig mit Nachbessern durchgeführt werden.\n"
#~ "\n"
#~ "Sie müssen zuerst die Nachbesserungs-Version abschließen, bevor Sie zusammenführen können.\n"

#~ msgid "Cannot move to top of working directory:"
#~ msgstr "Es konnte nicht in das oberste Verzeichnis der Arbeitskopie gewechselt werden:"

#~ msgid "Cannot parse Git version string:"
#~ msgstr "Git Versionsangabe kann nicht erkannt werden:"

#~ msgid "Cannot resolve %s as a commit."
#~ msgstr "»%s« wurde nicht als Version gefunden."

#~ msgid "Cannot use funny .git directory:"
#~ msgstr "Unerwartete Struktur des .git Verzeichnis:"

#~ msgid "Cannot write shortcut:"
#~ msgstr "Fehler beim Schreiben der Verknüpfung:"

#~ msgid "Change Font"
#~ msgstr "Schriftart ändern"

#~ msgid "Checked out '%s'."
#~ msgstr "Umgestellt auf »%s«."

#~ msgid "Clone Type:"
#~ msgstr "Art des Klonens:"

#~ msgid "Clone failed."
#~ msgstr "Klonen fehlgeschlagen."

#~ msgid "Cloning from %s"
#~ msgstr "Kopieren von »%s«"

#~ msgid "Commit %s appears to be corrupt"
#~ msgstr "Version »%s« scheint beschädigt zu sein"

#~ msgid "Commit declined by commit-msg hook."
#~ msgstr "Eintragen abgelehnt durch Versionsbeschreibungs-Kontrolle (»commit-message hook«)."

#~ msgid "Commit declined by pre-commit hook."
#~ msgstr "Eintragen abgelehnt durch Vor-Eintragen-Kontrolle (»pre-commit hook«)."

#~ msgid "Commit failed: %s"
#~ msgstr "Versionierung fehlgeschlagen: %s"

#~ msgid "Commit@@noun"
#~ msgstr "Version"

#~ msgid "Compress Database"
#~ msgstr "Datenbank komprimieren"

#~ msgid "Compressing the object database"
#~ msgstr "Objektdatenbank komprimieren"

#~ msgid "Copied Or Moved Here By:"
#~ msgstr "Kopiert oder verschoben durch:"

#~ msgid "Copying objects"
#~ msgstr "Objektdatenbank kopieren"

#~ msgid "Counting objects"
#~ msgstr "Objekte werden gezählt"

#~ msgid "Create Desktop Icon"
#~ msgstr "Desktop-Icon erstellen"

#~ msgid "Created commit: %s"
#~ msgstr "Änderung %s übertragen:"

#~ msgid "Creating working directory"
#~ msgstr "Arbeitskopie erstellen"

#~ msgid "Current Branch:"
#~ msgstr "Aktueller Zweig:"

#~ msgid "Database Statistics"
#~ msgstr "Datenbankstatistik"

#~ msgid "Decrease Font Size"
#~ msgstr "Schriftgröße verkleinern"

#~ msgid "Delete Local Branch"
#~ msgstr "Lokalen Zweig löschen"

#~ msgid "Delete Only If"
#~ msgstr "Nur löschen, wenn"

#~ msgid "Delete Only If Merged Into"
#~ msgstr "Nur löschen, wenn zusammengeführt nach"

#~ msgid "Destination Repository"
#~ msgstr "Ziel-Projektarchiv"

#~ msgid "Detach From Local Branch"
#~ msgstr "Verbindung zu lokalem Zweig lösen"

#~ msgid "Diff/Console Font"
#~ msgstr "Vergleich-Schriftart"

#~ msgid "Directory %s already exists."
#~ msgstr "Verzeichnis »%s« existiert bereits."

#~ msgid "Disk space used by loose objects"
#~ msgstr "Festplattenplatz von unverknüpften Objekten"

#~ msgid "Disk space used by packed objects"
#~ msgstr "Festplattenplatz von komprimierten Objekten"

#~ msgid "Display"
#~ msgstr "Anzeigen"

#~ msgid "Do Nothing"
#~ msgstr "Nichts tun"

#~ msgid "Enter Git Repository"
#~ msgstr "Git Projektarchiv:"

#, fuzzy
#~ msgid "Error %s"
#~ msgstr "Fehler: \"%s\""

#~ msgid "Error loading commit data for amend:"
#~ msgstr "Fehler beim Laden der Versionsdaten für Nachbessern:"

#~ msgid "Error: Command Failed"
#~ msgstr "Fehler: Kommando fehlgeschlagen"

#~ msgid "Errors: %s"
#~ msgstr "Fehler: \"%s\""

#~ msgid "Exit code: %s"
#~ msgstr "Ende-Code: %s"

#~ msgid "Failed to completely save options:"
#~ msgstr "Optionen konnten nicht gespeichert werden:"

#~ msgid "Failed to configure origin"
#~ msgstr "Der Ursprungsort konnte nicht eingerichtet werden"

#~ msgid "Failed to create repository %s:"
#~ msgstr "Projektarchiv »%s« konnte nicht erstellt werden:"

#~ msgid ""
#~ "Failed to delete branches:\n"
#~ "%s"
#~ msgstr ""
#~ "Fehler beim Löschen der Zweige:\n"
#~ "%s"

#~ msgid "Failed to open repository %s:"
#~ msgstr "Projektarchiv »%s« konnte nicht geöffnet werden."

#~ msgid "Failed to rename '%s'."
#~ msgstr "Fehler beim Umbenennen von »%s«."

#~ msgid ""
#~ "Failed to set current branch.\n"
#~ "\n"
#~ "This working directory is only partially switched.  We successfully updated your files, but failed to update an internal Git file.\n"
#~ "\n"
#~ "This should not have occurred.  %s will now close and give up."
#~ msgstr ""
#~ "Lokaler Zweig kann nicht gesetzt werden.\n"
#~ "\n"
#~ "Diese Arbeitskopie ist nur teilweise umgestellt. Die Dateien sind korrekt aktualisiert, aber einige interne Git-Dateien konnten nicht geändert werden.\n"
#~ "\n"
#~ "Dies ist ein interner Programmfehler von %s. Programm wird jetzt abgebrochen."

#~ msgid "Failed to stage selected hunk."
#~ msgstr "Fehler beim Bereitstellen des gewählten Kontexts."

#~ msgid "Failed to unstage selected hunk."
#~ msgstr "Fehler beim Herausnehmen des gewählten Kontexts aus der Bereitstellung."

#~ msgid "Failed to update '%s'."
#~ msgstr "Aktualisieren von »%s« fehlgeschlagen."

#~ msgid "Fast Forward Only "
#~ msgstr "Nur Fast Forward"

#~ msgid "Fetch from"
#~ msgstr "Anfordern von"

#~ msgid "Fetching new changes from %s"
#~ msgstr "Neue Änderungen von »%s« holen"

#~ msgid "File level merge required."
#~ msgstr "Zusammenführen der Dateien ist notwendig."

#~ msgid "Font Example"
#~ msgstr "Schriftbeispiel"

#~ msgid "Font Family"
#~ msgstr "Schriftfamilie"

#~ msgid "Force overwrite existing branch (may discard changes)"
#~ msgstr "Überschreiben von existierenden Zweigen erzwingen (könnte Änderungen löschen)"

#~ msgid "From Repository"
#~ msgstr "In Projektarchiv"

#~ msgid "Full Copy (Slower, Redundant Backup)"
#~ msgstr "Alles kopieren (langsamer, volle Redundanz)"

#~ msgid "GPG-signed"
#~ msgstr "mit GPG signiert"

#~ msgid "Garbage files"
#~ msgstr "Dateien im Mülleimer"

#~ msgid "Git Gui"
#~ msgstr "Git Gui"

#~ msgid "Git Repository (subproject)"
#~ msgstr "Git-Projektarchiv (Unterprojekt)"

#~ msgid "Git directory not found:"
#~ msgstr "Git-Verzeichnis nicht gefunden:"

#~ msgid ""
#~ "Git version cannot be determined.\n"
#~ "\n"
#~ "%s claims it is version '%s'.\n"
#~ "\n"
#~ "%s requires at least Git 1.5.0 or later.\n"
#~ "\n"
#~ "Assume '%s' is version 1.5.0?\n"
#~ msgstr ""
#~ "Die Version von Git kann nicht bestimmt werden.\n"
#~ "\n"
#~ "»%s« behauptet, es sei Version »%s«.\n"
#~ "\n"
#~ "%s benötigt mindestens Git 1.5.0 oder höher.\n"
#~ "\n"
#~ "Soll angenommen werden, »%s« sei Version 1.5.0?\n"

#~ msgid "Hardlinks are unavailable.  Falling back to copying."
#~ msgstr "Hardlinks nicht verfügbar. Stattdessen wird kopiert."

#~ msgid "In File:"
#~ msgstr "In Datei:"

#~ msgid "Increase Font Size"
#~ msgstr "Schriftgröße vergrößern"

#~ msgid "Index"
#~ msgstr "Vormerkliste"

#~ msgid "Index Error"
#~ msgstr "Fehler in Bereitstellung"

#~ msgid "Initial Commit Message:"
#~ msgstr "Erste Versionsbeschreibung:"

#~ msgid "Initial file checkout failed."
#~ msgstr "Erstellen der Arbeitskopie fehlgeschlagen."

#~ msgid "Invalid GIT_COMMITTER_IDENT:"
#~ msgstr "Ungültiger Wert von GIT_COMMITTER_INDENT:"

#~ msgid "Invalid date from Git: %s"
#~ msgstr "Ungültiges Datum von Git: %s"

#~ msgid "Invalid font specified in %s:"
#~ msgstr "Ungültige Zeichensatz-Angabe in %s:"

#~ msgid "Invalid spell checking configuration"
#~ msgstr "Unbenutzbare Konfiguration der Rechtschreibprüfung"

#~ msgid "KiB"
#~ msgstr "KB"

#~ msgid ""
#~ "Last scanned state does not match repository state.\n"
#~ "\n"
#~ "Another Git program has modified this repository since the last scan.  A rescan must be performed before a merge can be performed.\n"
#~ "\n"
#~ "The rescan will be automatically started now.\n"
#~ msgstr ""
#~ "Der letzte geladene Status stimmt nicht mehr mit dem Projektarchiv überein.\n"
#~ "\n"
#~ "Ein anderes Git-Programm hat das Projektarchiv seit dem letzten Laden geändert.  Vor einem Zusammenführen muss neu geladen werden.\n"
#~ "\n"
#~ "Es wird gleich neu geladen.\n"

#~ msgid ""
#~ "Last scanned state does not match repository state.\n"
#~ "\n"
#~ "Another Git program has modified this repository since the last scan.  A rescan must be performed before another commit can be created.\n"
#~ "\n"
#~ "The rescan will be automatically started now.\n"
#~ msgstr ""
#~ "Der letzte geladene Status stimmt nicht mehr mit dem Projektarchiv überein.\n"
#~ "\n"
#~ "Ein anderes Git-Programm hat das Projektarchiv seit dem letzten Laden geändert.  Vor dem Eintragen einer neuen Version muss neu geladen werden.\n"
#~ "\n"
#~ "Es wird gleich neu geladen.\n"

#~ msgid ""
#~ "Last scanned state does not match repository state.\n"
#~ "\n"
#~ "Another Git program has modified this repository since the last scan.  A rescan must be performed before the current branch can be changed.\n"
#~ "\n"
#~ "The rescan will be automatically started now.\n"
#~ msgstr ""
#~ "Der letzte geladene Status stimmt nicht mehr mit dem Projektarchiv überein.\n"
#~ "\n"
#~ "Ein anderes Git-Programm hat das Projektarchiv seit dem letzten Laden geändert.  Vor dem Wechseln des lokalen Zweigs muss neu geladen werden.\n"
#~ "\n"
#~ "Es wird gleich neu geladen.\n"

#~ msgid "Linking objects"
#~ msgstr "Objekte verlinken"

#~ msgid "Loading annotation..."
#~ msgstr "Annotierung laden..."

#~ msgid "Loading copy/move tracking annotations..."
#~ msgstr "Annotierungen für Kopieren/Verschieben werden geladen..."

#~ msgid "Loading original location annotations..."
#~ msgstr "Annotierungen für ursprünglichen Ort werden geladen..."

#~ msgid "Local Branches"
#~ msgstr "Lokale Zweige"

#~ msgid "Local Merge..."
#~ msgstr "Lokales Zusammenführen..."

#~ msgid "Location %s already exists."
#~ msgstr "Projektarchiv »%s« existiert bereits."

#~ msgid "Main Font"
#~ msgstr "Programmschriftart"

#~ msgid "Match Tracking Branch Name"
#~ msgstr "Passend zu Übernahmezweig-Name"

#~ msgid "Match Tracking Branches"
#~ msgstr "Passend zu Übernahmezweig"

#~ msgid "Merge completed successfully."
#~ msgstr "Zusammenführen erfolgreich abgeschlossen."

#~ msgid "Merge strategy '%s' not supported."
#~ msgstr "Zusammenführungsmethode »%s« nicht unterstützt."

#~ msgid "Merged Into:"
#~ msgstr "Zusammengeführt mit:"

#~ msgid "Merging %s and %s..."
#~ msgstr "Zusammenführen von %s und %s..."

#~ msgid "Modified, not staged"
#~ msgstr "Verändert, nicht bereitgestellt"

#~ msgid "New Branch Name Template"
#~ msgstr "Namensvorschlag für neue Zweige"

#~ msgid "New Commit"
#~ msgstr "Neue Version"

#~ msgid "New Name:"
#~ msgstr "Neuer Name:"

#~ msgid ""
#~ "No changes to commit.\n"
#~ "\n"
#~ "No files were modified by this commit and it was not a merge commit.\n"
#~ "\n"
#~ "A rescan will be automatically started now.\n"
#~ msgstr ""
#~ "Keine Änderungen einzutragen.\n"
#~ "\n"
#~ "Es gibt keine geänderte Datei bei dieser Version und es wurde auch nichts zusammengeführt.\n"
#~ "\n"
#~ "Das Arbeitsverzeichnis wird daher jetzt neu geladen.\n"

#~ msgid "No default branch obtained."
#~ msgstr "Kein voreingestellter Zweig gefunden."

#~ msgid ""
#~ "No differences detected.\n"
#~ "\n"
#~ "%s has no changes.\n"
#~ "\n"
#~ "The modification date of this file was updated by another application, but the content within the file was not changed.\n"
#~ "\n"
#~ "A rescan will be automatically started to find other files which may have the same state."
#~ msgstr ""
#~ "Keine Änderungen feststellbar.\n"
#~ "\n"
#~ "»%s« enthält keine Änderungen. Zwar wurde das Änderungsdatum dieser Datei von einem anderen Programm modifiziert, aber der Inhalt der Datei ist unverändert.\n"
#~ "\n"
#~ "Das Arbeitsverzeichnis wird jetzt neu geladen, um diese Änderung bei allen Dateien zu prüfen."

#~ msgid "No files selected for checkout from HEAD."
#~ msgstr "Es sind keine Dateien zum Auschecken von HEAD ausgewählt."

#~ msgid "No working directory"
#~ msgstr "Kein Arbeitsverzeichnis"

#~ msgid "Number of loose objects"
#~ msgstr "Anzahl unverknüpfter Objekte"

#~ msgid "Number of packed objects"
#~ msgstr "Anzahl komprimierter Objekte"

#~ msgid "Number of packs"
#~ msgstr "Anzahl Komprimierungseinheiten"

#, fuzzy
#~ msgid "On Debian-based systems try: sudo apt-get install python-pyinotify"
#~ msgstr "Wenn Sie git-cola auf einem Debian-System gestartet haben, versuchen Sie es mit \"sudo apt-get install python-pyinotify\" "

#~ msgid "One or more of the merge tests failed because you have not fetched the necessary commits.  Try fetching from %s first."
#~ msgstr "Ein oder mehrere Zusammenführungen sind fehlgeschlagen, da Sie nicht die notwendigen Versionen vorher angefordert haben.  Sie sollten versuchen, zuerst von »%s« anzufordern."

#~ msgid "Options"
#~ msgstr "Optionen"

#~ msgid "Original File:"
#~ msgstr "Ursprüngliche Datei:"

#~ msgid "Originally By:"
#~ msgstr "Ursprünglich von:"

#~ msgid ""
#~ "Output:\n"
#~ "%s"
#~ msgstr ""
#~ "Ausgabe:\n"
#~ "%s"

#~ msgid "Output: %s"
#~ msgstr "Ausgabe: \"%s\""

#~ msgid "PATCH %(current)d/%(count)d"
#~ msgstr "PATCH %(current)d/%(count)d"

#~ msgid "Packed objects waiting for pruning"
#~ msgstr "Komprimierte Objekte, die zum Aufräumen vorgesehen sind"

#~ msgid "Path to git repository"
#~ msgstr "Pfad zum Projektarchiv"

#~ msgid "Please select one or more branches to delete."
#~ msgstr "Bitte wählen Sie mindestens einen Zweig, der gelöscht werden soll."

#~ msgid "Please supply a branch name."
#~ msgstr "Bitte geben Sie einen Zweignamen an."

#~ msgid "Portions staged for commit"
#~ msgstr "Teilweise bereitgestellt zum Eintragen"

#~ msgid ""
#~ "Possible environment issues exist.\n"
#~ "\n"
#~ "The following environment variables are probably\n"
#~ "going to be ignored by any Git subprocess run\n"
#~ "by %s:\n"
#~ "\n"
#~ msgstr ""
#~ "Möglicherweise gibt es Probleme mit manchen Umgebungsvariablen.\n"
#~ "\n"
#~ "Die folgenden Umgebungsvariablen können vermutlich nicht \n"
#~ "von %s an Git weitergegeben werden:\n"
#~ "\n"

#~ msgid "Preferences..."
#~ msgstr "Einstellungen..."

#~ msgid "Process Diff Hunk"
#~ msgstr "Abschnitt verarbeiten"

#~ msgid "Process Selection"
#~ msgstr "Auswahl verarbeiten"

#~ msgid "Prune Tracking Branches During Fetch"
#~ msgstr "Übernahmezweige aufräumen während Anforderung"

#~ msgid "Pruning tracking branches deleted from %s"
#~ msgstr "Übernahmezweige aufräumen und entfernen, die in »%s« gelöscht wurden"

#~ msgid "Push Branches"
#~ msgstr "Zweige versenden"

#~ msgid "Push to"
#~ msgstr "Versenden nach"

#~ msgid "Pushing %s %s to %s"
#~ msgstr "%s %s nach %s versenden"

#~ msgid "Reading %s..."
#~ msgstr "%s lesen..."

#~ msgid "Ready to commit."
#~ msgstr "Bereit zum Eintragen."

#~ msgid "Ready."
#~ msgstr "Bereit."

#~ msgid "Rebase Branch"
#~ msgstr "Anfang des Zweigs verschieben"

#~ msgid "Rebase..."
#~ msgstr "Anfang verschieben..."

#~ msgid ""
#~ "Recovering deleted branches is difficult.\n"
#~ "\n"
#~ "Delete the selected branches?"
#~ msgstr ""
#~ "Das Wiederherstellen von gelöschten Zweigen ist nur mit größerem Aufwand möglich.\n"
#~ "\n"
#~ "Sollen die ausgewählten Zweige gelöscht werden?"

#~ msgid ""
#~ "Recovering deleted branches is difficult. \n"
#~ "\n"
#~ " Delete the selected branches?"
#~ msgstr ""
#~ "Gelöschte Zweige können nur mit größerem Aufwand wiederhergestellt werden.\n"
#~ "\n"
#~ "Gewählte Zweige jetzt löschen?"

#~ msgid "Refreshing file status..."
#~ msgstr "Dateistatus aktualisieren..."

#, fuzzy
#~ msgid "Remote Branches"
#~ msgstr "Externer Zweig"

#~ msgid "Remote:"
#~ msgstr "Anderes Archiv:"

#~ msgid "Remove selected paths from the staging area"
#~ msgstr "Änderungen am ausgewählten Pfad nicht mehr vormerken"

#~ msgid "Rename remote?"
#~ msgstr "Möchten Sie die externe Referenz umbenennen?"

#~ msgid "Repository"
#~ msgstr "Projektarchiv"

#~ msgid "Requires merge resolution"
#~ msgstr "Konfliktauflösung nötig"

#~ msgid "Rescan"
#~ msgstr "Ansicht aktualisieren"

#~ msgid ""
#~ "Reset changes?\n"
#~ "\n"
#~ "Resetting the changes will cause *ALL* uncommitted changes to be lost.\n"
#~ "\n"
#~ "Continue with resetting the current changes?"
#~ msgstr ""
#~ "Änderungen zurücksetzen?\n"
#~ "\n"
#~ "Wenn Sie zurücksetzen, gehen alle noch nicht eingetragenen Änderungen verloren.\n"
#~ "\n"
#~ "Änderungen jetzt zurücksetzen?"

#~ msgid "Revert Uncommitted Changes..."
#~ msgstr "Nicht versionierte Änderungen verwerfen"

#~ msgid "Revert changes in these %i files?"
#~ msgstr "Änderungen in den gewählten %i Dateien verwerfen?"

#~ msgid "Select File"
#~ msgstr "Wähle Datei aus"

#~ msgid "Select file from \"%s\""
#~ msgstr "Datei von \"%s\" auswählen"

#~ msgid "Shared (Fastest, Not Recommended, No Backup)"
#~ msgstr "Verknüpft (schnell, nicht empfohlen, kein Backup)"

#~ msgid "Shared only available for local repository."
#~ msgstr "Verknüpft ist nur für lokale Projektarchive verfügbar."

#~ msgid "Show Less Context"
#~ msgstr "Weniger Zeilen anzeigen"

#~ msgid "Show More Context"
#~ msgstr "Mehr Zeilen anzeigen"

#~ msgid "Source Branches"
#~ msgstr "Lokale Zweige"

#~ msgid "Spell Checker Failed"
#~ msgstr "Rechtschreibprüfung fehlgeschlagen"

#~ msgid "Spell checker silently failed on startup"
#~ msgstr "Rechtschreibprüfungsprogramm mit Fehler abgebrochen"

#~ msgid "Spell checking is unavailable"
#~ msgstr "Rechtschreibprüfung nicht verfügbar"

#~ msgid "Spelling Dictionary:"
#~ msgstr "Wörterbuch Rechtschreibprüfung:"

#~ msgid "Stage Hunk For Commit"
#~ msgstr "Kontext zur Bereitstellung hinzufügen"

#~ msgid "Staged Changes (Will Commit)"
#~ msgstr "Bereitstellung (zum Eintragen)"

#~ msgid "Staged for commit, missing"
#~ msgstr "Bereitgestellt zum Eintragen, fehlend"

#~ msgid "Staged for removal"
#~ msgstr "Bereitgestellt zum Löschen"

#~ msgid "Staged for removal, still present"
#~ msgstr "Bereitgestellt zum Löschen, trotzdem vorhanden"

#, fuzzy
#~ msgid "Staging Area"
#~ msgstr "Vermerke Änderung an »%s«"

#~ msgid "Staging area (index) is already locked."
#~ msgstr "Bereitstellung (»index«) ist zur Bearbeitung gesperrt (»locked«)."

#~ msgid "Standard (Fast, Semi-Redundant, Hardlinks)"
#~ msgstr "Standard (schnell, teilweise redundant, Hardlinks)"

#~ msgid "Standard only available for local repository."
#~ msgstr "Standard ist nur für lokale Projektarchive verfügbar."

#~ msgid "Starting gitk... please wait..."
#~ msgstr "Gitk wird gestartet... bitte warten."

#~ msgid "Staying on branch '%s'."
#~ msgstr "Es wird auf Zweig »%s« verblieben."

#~ msgid "Success"
#~ msgstr "Erfolgreich"

#~ msgid "Successfully saved bookmarks"
#~ msgstr "Die Favoriten wurden erfolgreich gesichert."

#~ msgid "Summary:"
#~ msgstr "Zusammenfassung:"

#~ msgid "The 'master' branch has not been initialized."
#~ msgstr "Der »master«-Zweig wurde noch nicht initialisiert."

#~ msgid "The following branches are not completely merged into %s:"
#~ msgstr "Folgende Zweige sind noch nicht mit »%s« zusammengeführt:"

#~ msgid ""
#~ "The following branches are not completely merged into %s:\n"
#~ "\n"
#~ " - %s"
#~ msgstr ""
#~ "Folgende Zweige sind noch nicht mit »%s« zusammengeführt:\n"
#~ "\n"
#~ " - %s"

#~ msgid ""
#~ "There is nothing to amend.\n"
#~ "\n"
#~ "You are about to create the initial commit.  There is no commit before this to amend.\n"
#~ msgstr ""
#~ "Keine Version zur Nachbesserung vorhanden.\n"
#~ "\n"
#~ "Sie sind dabei, die erste Version zu übertragen. Es gibt keine existierende Version, die Sie nachbessern könnten.\n"

#~ msgid "This Detached Checkout"
#~ msgstr "Abgetrennte Arbeitskopie-Version"

#~ msgid ""
#~ "This PyQt4 does not include QtWebKit.\n"
#~ "The keyboard shortcuts feature is unavailable."
#~ msgstr ""
#~ "Das vorhandene PyQt4 enthält nicht die Komponente \"QtWebKit\".\n"
#~ "Deshalb ist die Anzeige der Tastenkürzel nicht verfügbar."

#~ msgid ""
#~ "This is example text.\n"
#~ "If you like this text, it can be your font."
#~ msgstr ""
#~ "Dies ist ein Beispieltext.\n"
#~ "Wenn Ihnen dieser Text gefällt, sollten Sie diese Schriftart wählen."

#~ msgid ""
#~ "This repository currently has approximately %i loose objects.\n"
#~ "\n"
#~ "To maintain optimal performance it is strongly recommended that you compress the database when more than %i loose objects exist.\n"
#~ "\n"
#~ "Compress the database now?"
#~ msgstr ""
#~ "Dieses Projektarchiv enthält ungefähr %i nicht verknüpfte Objekte.\n"
#~ "\n"
#~ "Für eine optimale Performance wird empfohlen, die Datenbank des Projektarchivs zu komprimieren, sobald mehr als %i nicht verknüpfte Objekte vorliegen.\n"
#~ "\n"
#~ "Soll die Datenbank jetzt komprimiert werden?"

#~ msgid "Tools"
#~ msgstr "Ansicht"

#~ msgid "Tracking branch %s is not a branch in the remote repository."
#~ msgstr "Übernahmezweig »%s« ist kein Zweig im anderen Projektarchiv."

#~ msgid "Transfer Options"
#~ msgstr "Netzwerk-Einstellungen"

#~ msgid "Unable to copy object: %s"
#~ msgstr "Objekt kann nicht kopiert werden: %s"

#~ msgid "Unable to copy objects/info/alternates: %s"
#~ msgstr "Kopien von Objekten/Info/Alternates konnten nicht erstellt werden: %s"

#~ msgid "Unable to display %s"
#~ msgstr "Datei »%s« kann nicht angezeigt werden"

#~ msgid "Unable to hardlink object: %s"
#~ msgstr "Für Objekt konnte kein Hardlink erstellt werden: %s"

#~ msgid "Unable to obtain your identity:"
#~ msgstr "Benutzername konnte nicht bestimmt werden:"

#~ msgid ""
#~ "Unable to start gitk:\n"
#~ "\n"
#~ "%s does not exist"
#~ msgstr ""
#~ "Gitk kann nicht gestartet werden:\n"
#~ "\n"
#~ "%s existiert nicht"

#~ msgid "Unable to unlock the index."
#~ msgstr "Bereitstellung kann nicht wieder freigegeben werden."

#~ msgid "Unexpected EOF from spell checker"
#~ msgstr "Unerwartetes EOF vom Rechtschreibprüfungsprogramm"

#~ msgid ""
#~ "Unknown file state %s detected.\n"
#~ "\n"
#~ "File %s cannot be committed by this program.\n"
#~ msgstr ""
#~ "Unbekannter Dateizustand »%s«.\n"
#~ "\n"
#~ "Datei »%s« kann nicht eingetragen werden.\n"

#~ msgid "Unlock Index"
#~ msgstr "Bereitstellung freigeben"

#~ msgid ""
#~ "Unmerged files cannot be committed.\n"
#~ "\n"
#~ "File %s has merge conflicts.  You must resolve them and stage the file before committing.\n"
#~ msgstr ""
#~ "Nicht zusammengeführte Dateien können nicht eingetragen werden.\n"
#~ "\n"
#~ "Die Datei »%s« hat noch nicht aufgelöste Zusammenführungs-Konflikte. Sie müssen diese Konflikte auflösen, bevor Sie eintragen können.\n"

#~ msgid "Unrecognized spell checker"
#~ msgstr "Unbekanntes Rechtschreibprüfungsprogramm"

#~ msgid "Unstage Hunk From Commit"
#~ msgstr "Kontext aus Bereitstellung herausnehmen"

#~ msgid "Unsupported spell checker"
#~ msgstr "Rechtschreibprüfungsprogramm nicht unterstützt"

#~ msgid "Updating the Git index failed.  A rescan will be automatically started to resynchronize git-gui."
#~ msgstr "Das Aktualisieren der Git-Bereitstellung ist fehlgeschlagen. Eine allgemeine Git-Aktualisierung wird jetzt gestartet, um git-gui wieder mit git zu synchronisieren."

#~ msgid "Updating working directory to '%s'..."
#~ msgstr "Arbeitskopie umstellen auf »%s«..."

#~ msgid "Updating..."
#~ msgstr "Aktualisiere..."

#~ msgid "Use thin pack (for slow network connections)"
#~ msgstr "Kompaktes Datenformat benutzen (für langsame Netzverbindungen)"

#~ msgid "Verify Database"
#~ msgstr "Datenbank überprüfen"

#~ msgid "Verifying the object database with fsck-objects"
#~ msgstr "Die Objektdatenbank durch »fsck-objects« überprüfen lassen"

#~ msgid "Visualize %s's History"
#~ msgstr "Historie von »%s« darstellen"

#~ msgid "Working... please wait..."
#~ msgstr "Verarbeitung. Bitte warten..."

#~ msgid ""
#~ "You are in the middle of a change.\n"
#~ "\n"
#~ "File %s is modified.\n"
#~ "\n"
#~ "You should complete the current commit before starting a merge.  Doing so will help you abort a failed merge, should the need arise.\n"
#~ msgstr ""
#~ "Es liegen Änderungen vor.\n"
#~ "\n"
#~ "Die Datei »%s« wurde geändert.  Sie sollten zuerst die bereitgestellte Version abschließen, bevor Sie eine Zusammenführung beginnen.  Mit dieser Reihenfolge können Sie mögliche Konflikte beim Zusammenführen wesentlich einfacher beheben oder abbrechen.\n"

#~ msgid ""
#~ "You are in the middle of a conflicted merge.\n"
#~ "\n"
#~ "File %s has merge conflicts.\n"
#~ "\n"
#~ "You must resolve them, stage the file, and commit to complete the current merge.  Only then can you begin another merge.\n"
#~ msgstr ""
#~ "Zusammenführung mit Konflikten.\n"
#~ "\n"
#~ "Die Datei »%s« enthält Konflikte beim Zusammenführen. Sie müssen diese Konflikte per Hand auflösen. Anschließend müssen Sie die Datei wieder bereitstellen und eintragen, um die Zusammenführung abzuschließen. Erst danach kann eine neue Zusammenführung begonnen werden.\n"

#~ msgid ""
#~ "You are no longer on a local branch.\n"
#~ "\n"
#~ "If you wanted to be on a branch, create one now starting from 'This Detached Checkout'."
#~ msgstr ""
#~ "Die Arbeitskopie ist nicht auf einem lokalen Zweig.\n"
#~ "\n"
#~ "Wenn Sie auf einem Zweig arbeiten möchten, erstellen Sie bitte jetzt einen Zweig mit der Auswahl »Abgetrennte Arbeitskopie-Version«."

#~ msgid "You must correct the above errors before committing."
#~ msgstr "Sie müssen die obigen Fehler zuerst beheben, bevor Sie eintragen können."

#~ msgid "[Up To Parent]"
#~ msgstr "[Nach oben]"

#~ msgid "buckets"
#~ msgstr "Buckets"

#~ msgid "commit-tree failed:"
#~ msgstr "commit-tree fehlgeschlagen:"

#~ msgid "fatal: Cannot resolve %s"
#~ msgstr "Fehler: »%s« kann nicht als Zweig oder Version erkannt werden"

#~ msgid ""
#~ "file notification: disabled\n"
#~ "Note: install pywin32 to enable.\n"
#~ msgstr ""
#~ "git-cola wird nicht über Änderungen im Dateisystem benachrichtigt.\n"
#~ "Installieren Sie pywin32, um diese Funktion zu nutzen.\n"

#~ msgid "files"
#~ msgstr "Dateien"

#~ msgid "files checked out"
#~ msgstr "Dateien aktualisiert"

#~ msgid "files reset"
#~ msgstr "Dateien zurückgesetzt"

#~ msgid "git clone returned exit code %s"
#~ msgstr "git clone wurde mit dem Fehlercode %s beendet"

#, fuzzy
#~ msgid "git tag returned exit code %s"
#~ msgstr "git clone wurde mit dem Fehlercode %s beendet"

#~ msgid "git-gui - a graphical user interface for Git."
#~ msgstr "git-gui - eine grafische Oberfläche für Git."

#~ msgid "git-gui: fatal error"
#~ msgstr "git-gui: Programmfehler"

#~ msgid "inotify enabled."
#~ msgstr "inotify aktiviert"

#~ msgid ""
#~ "inotify: disabled\n"
#~ "Note: install python-pyinotify to enable inotify.\n"
#~ msgstr ""
#~ "inotify: deaktiviert\n"
#~ "Installieren Sie python-pyinotify, um diese Funktion zu nutzen.\n"

#~ msgid "lines annotated"
#~ msgstr "Zeilen annotiert"

#~ msgid "objects"
#~ msgstr "Objekte"

#~ msgid "pt."
#~ msgstr "pt."

#~ msgid "push %s"
#~ msgstr "»%s« versenden..."

#~ msgid "remote prune %s"
#~ msgstr "Aufräumen von »%s«"

#~ msgid "update-ref failed:"
#~ msgstr "update-ref fehlgeschlagen:"

#~ msgid "warning"
#~ msgstr "Warnung"

#~ msgid "warning: Tcl does not support encoding '%s'."
#~ msgstr "Warning: Tcl/Tk unterstützt die Zeichencodierung »%s« nicht."

#~ msgid "write-tree failed:"
#~ msgstr "write-tree fehlgeschlagen:"<|MERGE_RESOLUTION|>--- conflicted
+++ resolved
@@ -2352,15 +2352,12 @@
 msgstr "Der Ausdruck darf nicht leer sein."
 
 #, python-format
-<<<<<<< HEAD
-=======
 msgid ""
 "The submodule will be updated using\n"
 "\"%s\""
 msgstr ""
 
 #, fuzzy, python-format
->>>>>>> d7529b49
 msgid "The worktree will be reset using \"git reset --keep %s\""
 msgstr "Der Arbeitsbaum wird zurückgesetzt mit \"git reset --keep %s\""
 
