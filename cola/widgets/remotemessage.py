--- conflicted
+++ resolved
@@ -1,8 +1,5 @@
-<<<<<<< HEAD
-=======
 import re
 
->>>>>>> 1e597482
 from qtpy.QtCore import Qt
 
 from .. import qtutils
