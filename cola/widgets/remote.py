--- conflicted
+++ resolved
@@ -634,16 +634,13 @@
         self.buttons.setEnabled(False)
 
         # Use a thread to update in the background
-<<<<<<< HEAD
         task = ActionTask(model_action, remote, kwargs)
-        self.runtask.start(task, progress=self.progress, finish=self.action_completed)
-=======
-        task = ActionTask(self, model_action, remote, kwargs)
-        self.runtask.start(task,
-                           progress=self.progress,
-                           finish=self.action_completed,
-                           result=remotemessage.with_context(self.context))
->>>>>>> 93dfc1c2
+        self.runtask.start(
+            task,
+            progress=self.progress,
+            finish=self.action_completed,
+            result=remotemessage.with_context(self.context),
+        )
 
     def action_completed(self, task):
         """Grab the results of the action and finish up"""
